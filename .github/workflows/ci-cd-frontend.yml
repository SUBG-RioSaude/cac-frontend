--- conflicted
+++ resolved
@@ -40,40 +40,6 @@
       - name: 🔍 Code Quality Check
         run: |
           echo "🔍 Running ESLint..."
-<<<<<<< HEAD
-          pnpm lint
-          echo "✅ ESLint passed!"
-
-      - name: 🎨 Format Check
-        continue-on-error: true
-        run: |
-          echo "🎨 Checking code formatting..."
-          if pnpm format:check; then
-            echo "✅ Code formatting is correct!"
-          else
-            echo "⚠️ Code formatting issues found - consider running 'pnpm format'"
-            echo "::warning::Code formatting issues detected. Run 'pnpm format' to fix automatically."
-          fi
-
-      # 💡 DESCOMENTE PARA TORNAR FORMATAÇÃO OBRIGATÓRIA:
-      # - name: 🎨 Format Check (Strict)
-      #   run: |
-      #     echo "🎨 Checking code formatting (strict mode)..."
-      #     pnpm format:check
-      #     echo "✅ Code formatting is correct!"
-
-      - name: 🏗️ TypeScript Build Check
-        run: |
-          echo "🏗️ Checking TypeScript compilation..."
-          pnpm build
-          echo "✅ TypeScript build successful!"
-
-      - name: 🧪 Run Tests
-        run: |
-          echo "🧪 Running Vitest tests..."
-          pnpm test --run --reporter=verbose --coverage=false
-          echo "✅ All tests passed!"
-=======
           pnpm lint --fix
           echo "✅ ESLint check completed!"
 
@@ -414,7 +380,6 @@
           else
             echo "✅ Todos os commits seguem o padrão Conventional Commits!" >> $GITHUB_STEP_SUMMARY
           fi
->>>>>>> 1c9c1ac0
 
   # 🐳 BUILD E PUSH VERSIONADO
   build-and-push:
@@ -485,12 +450,9 @@
           build-args: |
             NODE_ENV=production
             BUILD_TIME=${{ steps.meta.outputs.timestamp }}
-<<<<<<< HEAD
-=======
             COMMIT_SHA=${{ github.sha }}
             BUILD_NUMBER=${{ github.run_number }}
             APP_ENV=${{ github.ref_name == 'master' && 'production' || (github.ref_name == 'staging' && 'staging' || 'development') }}
->>>>>>> 1c9c1ac0
           labels: |
             org.opencontainers.image.title=CAC Frontend
             org.opencontainers.image.description=Interface React/TypeScript para o sistema CAC
@@ -504,24 +466,17 @@
           echo "## 🎉 Build Concluído com Sucesso!" >> $GITHUB_STEP_SUMMARY
           echo "" >> $GITHUB_STEP_SUMMARY
           echo "### 📦 Imagem Gerada:" >> $GITHUB_STEP_SUMMARY
-<<<<<<< HEAD
-          echo "- **Versão:** \`${{ steps.meta.outputs.version }}\`" >> $GITHUB_STEP_SUMMARY
-=======
           echo "- **Versão Docker:** \`${{ steps.meta.outputs.version }}\`" >> $GITHUB_STEP_SUMMARY
->>>>>>> 1c9c1ac0
           echo "- **Tags:** \`${{ steps.meta.outputs.tags }}\`" >> $GITHUB_STEP_SUMMARY
           echo "- **Branch:** \`${{ github.ref_name }}\`" >> $GITHUB_STEP_SUMMARY
           echo "- **Commit:** \`${{ github.sha }}\`" >> $GITHUB_STEP_SUMMARY
           echo "" >> $GITHUB_STEP_SUMMARY
-<<<<<<< HEAD
-=======
           echo "### 🏷️ Versão Embarcada no App:" >> $GITHUB_STEP_SUMMARY
           echo "- **Build #:** \`${{ github.run_number }}\`" >> $GITHUB_STEP_SUMMARY
           echo "- **Commit SHA:** \`${{ github.sha }}\`" >> $GITHUB_STEP_SUMMARY
           echo "- **Ambiente:** \`${{ github.ref_name == 'master' && 'production' || (github.ref_name == 'staging' && 'staging' || 'development') }}\`" >> $GITHUB_STEP_SUMMARY
           echo "- **Timestamp:** \`${{ steps.meta.outputs.timestamp }}\`" >> $GITHUB_STEP_SUMMARY
           echo "" >> $GITHUB_STEP_SUMMARY
->>>>>>> 1c9c1ac0
           echo "### 🐳 Como usar:" >> $GITHUB_STEP_SUMMARY
           echo "\`\`\`bash" >> $GITHUB_STEP_SUMMARY
           echo "docker pull ${{ env.REGISTRY }}/${{ secrets.DOCKER_USERNAME }}/${{ env.IMAGE_NAME }}:${{ steps.meta.outputs.version }}" >> $GITHUB_STEP_SUMMARY
@@ -542,10 +497,6 @@
     name: 🔍 Security & Quality Analysis
     runs-on: ubuntu-latest
     needs: quality-check
-<<<<<<< HEAD
-    if: github.event_name == 'push' && github.ref_name == 'master'
-=======
->>>>>>> 1c9c1ac0
 
     steps:
       - name: 📥 Checkout Code
@@ -565,19 +516,6 @@
       - name: 📦 Install Dependencies
         run: pnpm install --frozen-lockfile
 
-<<<<<<< HEAD
-      - name: 🔍 Audit Dependencies
-        run: |
-          echo "🔍 Verificando vulnerabilidades nas dependências..."
-          pnpm audit || echo "⚠️ Vulnerabilidades encontradas - revisar antes do deploy"
-
-      - name: 📊 Bundle Size Analysis
-        run: |
-          echo "📊 Analisando tamanho do bundle..."
-          pnpm build
-          echo "📁 Arquivos gerados:"
-          ls -la dist/assets/ || echo "Diretório dist não encontrado"
-=======
       - name: 🔍 Enhanced Security Audit
         run: |
           echo "🔍 Verificando vulnerabilidades nas dependências..."
@@ -621,5 +559,4 @@
       #   uses: actions/dependency-review-action@v4
       #   with:
       #     fail-on-severity: high
-      #     allow-licenses: MIT, MIT-0, Apache-2.0, BSD-2-Clause, BSD-3-Clause, ISC, CC-BY-4.0, CC0-1.0, 0BSD, JSON
->>>>>>> 1c9c1ac0
+      #     allow-licenses: MIT, MIT-0, Apache-2.0, BSD-2-Clause, BSD-3-Clause, ISC, CC-BY-4.0, CC0-1.0, 0BSD, JSON