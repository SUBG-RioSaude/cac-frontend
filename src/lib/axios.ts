--- conflicted
+++ resolved
@@ -4,51 +4,12 @@
   type InternalAxiosRequestConfig,
 } from 'axios'
 
-<<<<<<< HEAD
-=======
-import { apiMetrics } from './api-metrics'
->>>>>>> afbc8999
 import { getToken, logout, renovarToken } from './auth/auth'
 
 // Cliente para Gateway centralizado
 export const apiGateway = axios.create({
   baseURL: import.meta.env.VITE_API_URL as string,
-<<<<<<< HEAD
   timeout: 30000, // Timeout único de 30s para operações
-=======
-  timeout: 5000, // Timeout mais curto para fallback rápido
->>>>>>> afbc8999
-  withCredentials: false,
-  responseType: 'json',
-  headers: {
-    'Content-Type': 'application/json; charset=utf-8',
-    'Accept': 'application/json',
-  },
-<<<<<<< HEAD
-})
-
-// Cliente principal (alias para apiGateway)
-export const api = apiGateway
-=======
-})
-
-// Cliente para Microserviço Direto (fallback)
-export const apiDirect = axios.create({
-    baseURL: import.meta.env.VITE_API_URL_CONTRATOS,
-    timeout: 30000, // Aumentado para 30s para operações complexas
-    withCredentials: false,
-    responseType: 'json',
-    headers: {
-      'Content-Type': 'application/json; charset=utf-8',
-      'Accept': 'application/json',
-    },
-})
-
-// Interceptador de requisição para adicionar token dos cookies
-// Cliente principal com fallback automático
-export const api = axios.create({
-  baseURL: import.meta.env.VITE_API_URL as string,
-  timeout: 5000,
   withCredentials: false,
   responseType: 'json',
   headers: {
@@ -56,7 +17,9 @@
     'Accept': 'application/json',
   },
 })
->>>>>>> afbc8999
+
+// Cliente principal (alias para apiGateway)
+export const api = apiGateway
 
 // Interceptor de autenticação
 const authInterceptor = (config: InternalAxiosRequestConfig) => {
@@ -81,20 +44,13 @@
 
 // Interceptor de resposta para garantir UTF-8
 const utf8ResponseInterceptor = (response: AxiosResponse) => {
-<<<<<<< HEAD
   if (response.data && typeof response.data === 'object') {
-=======
-  // Se a resposta contém dados do tipo string, garante que está decodificado como UTF-8
-  if (response.data && typeof response.data === 'object') {
-    // Axios já decodifica JSON automaticamente, mas podemos garantir o charset
->>>>>>> afbc8999
     response.headers['content-type'] = 'application/json; charset=utf-8'
   }
   return response
 }
 
 apiGateway.interceptors.response.use(utf8ResponseInterceptor)
-<<<<<<< HEAD
 
 /**
  * Função simplificada para requisições via Gateway centralizado
@@ -126,102 +82,6 @@
 
   console.log(`[API Gateway] ✅ ${response.status}`)
   return response
-=======
-apiDirect.interceptors.response.use(utf8ResponseInterceptor)
-api.interceptors.response.use(utf8ResponseInterceptor)
-
-// Função para executar requisição com fallback automático
-export async function executeWithFallback<T>(
-    requestConfig: {
-        method: 'get' | 'post' | 'put' | 'delete' | 'patch'
-        url: string
-        data?: unknown
-        params?: Record<string, unknown>
-        headers?: Record<string, string>
-        baseURL?: string
-        timeout?: number // Novo parâmetro para timeout customizado
-    }
-): Promise<AxiosResponse<T>> {
-    const { method, url, data, params, headers, baseURL, timeout } = requestConfig
-    
-    try {
-        console.log(`[API] Tentando gateway: ${method.toUpperCase()} ${url}`)
-        
-        // Primeira tentativa: Gateway ou baseURL específica
-        const gatewayTimeout = timeout ?? 5000
-        const clientToUse = baseURL ? axios.create({ baseURL, timeout: gatewayTimeout }) : apiGateway
-        if (baseURL) {
-            clientToUse.interceptors.request.use(authInterceptor)
-        }
-        
-        const response = await clientToUse.request<T>({
-            method,
-            url,
-            data,
-            params,
-            headers
-        })
-        
-        console.log(`[API] ✅ Gateway respondeu: ${response.status}`)
-        apiMetrics.recordGatewaySuccess()
-        return response
-        
-    } catch (gatewayError) {
-        const error = gatewayError as AxiosError
-        
-        // Verificar se deve fazer fallback
-        const shouldFallback = (
-            // Erro de rede/timeout
-            !error.response ||
-            // Erro 5xx do gateway
-            (error.response.status >= 500) ||
-            // Timeout
-            error.code === 'ECONNABORTED'
-        )
-        
-        if (shouldFallback) {
-            const failureReason = error.response ? `${error.response.status} ${error.response.statusText}` : error.message
-            apiMetrics.recordGatewayFailure(failureReason)
-            console.warn(`[API] ⚠️ Gateway falhou: ${error.message}. Tentando microserviço direto...`)
-            
-            try {
-                // Usar timeout customizado se fornecido, senão usar o padrão do apiDirect
-                const directTimeout = timeout ?? 30000
-                const directClient = axios.create({
-                    baseURL: import.meta.env.VITE_API_URL_CONTRATOS,
-                    timeout: directTimeout,
-                    withCredentials: false,
-                })
-                directClient.interceptors.request.use(authInterceptor)
-                
-                const fallbackResponse = await directClient.request<T>({
-                    method,
-                    url,
-                    data,
-                    params,
-                    headers
-                })
-                
-                console.log(`[API] ✅ Microserviço direto respondeu: ${fallbackResponse.status}`)
-                apiMetrics.recordDirectSuccess()
-                return fallbackResponse
-                
-            } catch (directError) {
-                const directErr = directError as AxiosError
-                const directFailureReason = directErr.response ? `${directErr.response.status} ${directErr.response.statusText}` : directErr.message
-                apiMetrics.recordDirectFailure(directFailureReason)
-                console.error(`[API] ❌ Microserviço direto também falhou:`, directError)
-                throw directError
-            }
-        } else {
-            // Erro que não deve fazer fallback (4xx, etc)
-            const noFallbackReason = error.response ? `${error.response.status} ${error.response.statusText}` : error.message
-            apiMetrics.recordGatewayFailure(noFallbackReason)
-            console.error(`[API] ❌ Gateway erro sem fallback: ${error.response?.status}`)
-            throw gatewayError
-        }
-    }
->>>>>>> afbc8999
 }
 
 // Interceptador de resposta reutilizável para renovação automática de token
@@ -254,18 +114,11 @@
   }
 }
 
-<<<<<<< HEAD
 // Aplica interceptor de renovação
 apiGateway.interceptors.response.use(
   (response) => response,
   createTokenRenewalInterceptor(),
 )
-=======
-// Aplica interceptor de renovação em todos os clientes
-api.interceptors.response.use((response) => response, createTokenRenewalInterceptor())
-apiGateway.interceptors.response.use((response) => response, createTokenRenewalInterceptor())
-apiDirect.interceptors.response.use((response) => response, createTokenRenewalInterceptor())
->>>>>>> afbc8999
 
 // API específica para autenticação (sem interceptadores de renovação)
 export const authApi = axios.create({
