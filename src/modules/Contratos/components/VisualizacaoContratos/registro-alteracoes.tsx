import { useState, useMemo, useCallback } from 'react'
import { motion } from 'framer-motion'
import { Card, CardContent, CardHeader, CardTitle } from '@/components/ui/card'
import { Badge } from '@/components/ui/badge'
import { Button } from '@/components/ui/button'
import { Input } from '@/components/ui/input'
import { Select, SelectContent, SelectItem, SelectTrigger, SelectValue } from '@/components/ui/select'
import { Collapsible, CollapsibleTrigger, CollapsibleContent } from '@/components/ui/collapsible'
import {
  Clock,
  FileText,
  Users,
  DollarSign,
  Calendar,
  CheckCircle,
  Info,
  Search,
  Plus,
  MessageSquare,
  Settings,
  TrendingUp,
  Package,
  Calculator,
  FileEdit,
  Bookmark,
  AlertTriangle,
  Building2,
  ArrowUp,
  ArrowDown,
  RotateCcw,
  ChevronDown,
} from 'lucide-react'
import type { AlteracaoContrato } from '@/modules/Contratos/types/contrato'
import type { AlteracaoContratualResponse } from '@/modules/Contratos/types/alteracoes-contratuais'
import type { TimelineEntry } from '@/modules/Contratos/types/timeline'
import { cn, currencyUtils } from '@/lib/utils'
import { useEmpresasByIds } from '@/modules/Empresas/hooks/use-empresas'
import { useUnidadesBatch } from '@/modules/Unidades/hooks/use-unidades-batch'

interface RegistroAlteracoesProps {
  alteracoes: AlteracaoContrato[]
  entradasTimeline?: TimelineEntry[] // Entradas vindas do sistema de timeline/alterações contratuais
  onAdicionarObservacao?: () => void
  onMarcarChatComoAlteracao?: (chatId: string) => void
}

// Dados específicos tipados
interface DadosAlteracaoContratual {
  valorOriginal: number
  valorNovo: number
  diferenca: number
  percentualDiferenca: number
  novaVigencia?: string
  statusAlteracao?: string
}

interface DadosMilestone {
  etapa: string
  dataLimite?: string
  concluido: boolean
  percentualCompleto?: number
}

// Tipo unificado para exibição
interface EntradaUnificada {
  id: string
  tipo: string
  titulo: string
  descricao: string
  dataHora: string
  responsavel: string
  origem: 'contrato' | 'timeline' | 'chat'
  dados?: DadosAlteracaoContratual | DadosMilestone | AlteracaoContrato
  prioridade?: 'baixa' | 'media' | 'alta' | 'critica'
  tags?: string[]
}

// Função para criar resumo limpo baseado nos dados estruturados
function criarResumoLimpo(alteracao: AlteracaoContrato): string {
  // Se a API já fornece um resumo pronto, usar ele (dados mais ricos)
  if (alteracao.resumoAlteracao) {
    return alteracao.resumoAlteracao
  }
  
  // Fallback: criar resumo baseado nos dados estruturados
  // Mapear tanto strings antigas quanto IDs numéricos da API para classificação precisa
  const tipoMap: Record<string | number, string> = {
    // Strings antigas (manter compatibilidade)
    'prazo_aditivo': 'Aditivo de Prazo',
    'qualitativo': 'Aditivo Qualitativo', 
    'alteracao_valor': 'Aditivo de Quantidade',
    'repactuacao': 'Repactuação',
    'reajuste': 'Reajuste',
    'quantidade': 'Aditivo de Quantidade',
    'reequilibrio': 'Reequilíbrio',
    'rescisao': 'Rescisão',
    'supressao': 'Supressão',
    'suspensao': 'Suspensão',
    'apostilamento': 'Apostilamento',
    'sub_rogacao': 'Sub-rogação',
    
    // IDs numéricos da API (baseado no curl /api/alteracoes-contratuais/tipos)
    1: 'Aditivo - Prazo',
    3: 'Aditivo - Qualitativo',
    4: 'Aditivo - Quantidade', // Este é o que estava aparecendo como repactuação
    7: 'Reajuste',
    8: 'Repactuação',
    9: 'Reequilíbrio',
    11: 'Rescisão',
    12: 'Supressão',
    13: 'Suspensão',
    0: 'Apostilamento',
    6: 'Sub-rogação'
  }
  
  const tipoTexto = tipoMap[alteracao.tipo] || 'Alteração Contratual'
  
  // Identificar o resumo mais relevante baseado no conteúdo
  const detalhes: string[] = []
  
  // Vigência (prioritária para resumo)
  if (alteracao.vigencia) {
    const operacao = alteracao.vigencia.operacao === 1 ? 'Acrescentar' : 
                    alteracao.vigencia.operacao === 2 ? 'Diminuir' : 'Alterar'
    const unidade = alteracao.vigencia.tipoUnidade === 1 ? 'dia(s)' :
                   alteracao.vigencia.tipoUnidade === 2 ? 'mês(es)' : 'ano(s)'
    detalhes.push(`${operacao} ${alteracao.vigencia.valorTempo} ${unidade}`)
  }
  
  // Valor (segundo mais importante)
  if (alteracao.valor?.valorAjuste) {
    const operacao = alteracao.valor.operacao === 1 ? '+' : 
                    alteracao.valor.operacao === 2 ? '-' : '='
    const valor = new Intl.NumberFormat('pt-BR', { 
      style: 'currency', 
      currency: 'BRL',
      minimumFractionDigits: 0,
      maximumFractionDigits: 0
    }).format(alteracao.valor.valorAjuste)
    detalhes.push(`${operacao}${valor}`)
  }
  
  // Outros blocos (resumir quantidade)
  const outrosBlocos = []
  if (alteracao.fornecedores) outrosBlocos.push('Fornecedores')
  if (alteracao.unidades) outrosBlocos.push('Unidades')  
  if (alteracao.clausulas && (alteracao.clausulas.clausulasExcluidas || alteracao.clausulas.clausulasIncluidas || alteracao.clausulas.clausulasAlteradas)) {
    outrosBlocos.push('Cláusulas')
  }
  
  if (outrosBlocos.length > 0) {
    detalhes.push(outrosBlocos.join(', '))
  }
  
  // Montar resumo final conciso
  if (detalhes.length > 0) {
    return `${tipoTexto} - ${detalhes.join(' | ')}`
  } else {
    return tipoTexto
  }
}

// Componente helper para blocos collapsible
interface CollapsibleBlockProps {
  icon: React.ElementType
  title: string
  summary: string
  bgColor: string
  borderColor: string
  titleColor: string
  children: React.ReactNode
  defaultOpen?: boolean
}

function CollapsibleBlock({ 
  icon: Icon, 
  title, 
  summary, 
  bgColor, 
  borderColor, 
  titleColor, 
  children, 
  defaultOpen = false 
}: CollapsibleBlockProps) {
  const [isOpen, setIsOpen] = useState(defaultOpen)
  
  return (
    <Collapsible open={isOpen} onOpenChange={setIsOpen} className="mb-3">
      <CollapsibleTrigger className={`w-full ${bgColor} border ${borderColor} rounded-lg p-3 hover:opacity-80 transition-opacity`}>
        <div className="flex items-center justify-between">
          <div className="flex items-center gap-2">
            <Icon className={`h-4 w-4 ${titleColor.replace('text-', 'text-')}`} />
            <div className="text-left">
              <h4 className={`font-medium text-sm ${titleColor}`}>{title}</h4>
              <p className="text-xs text-gray-600 mt-0.5">{summary}</p>
            </div>
          </div>
          <ChevronDown className={`h-4 w-4 text-gray-500 transition-transform duration-200 ${isOpen ? 'rotate-180' : ''}`} />
        </div>
      </CollapsibleTrigger>
      <CollapsibleContent className={`${bgColor} border-x border-b ${borderColor} rounded-b-lg px-3 pb-3`}>
        {children}
      </CollapsibleContent>
    </Collapsible>
  )
}

// Helper function para renderizar detalhes da alteração
function renderDetalhesAlteracao(
  entrada: EntradaUnificada, 
  getEmpresaNome: (id: string) => string,
  getUnidadeNome: (id: string) => string
) {
  // Se for uma entrada da timeline antiga ou de outro tipo, usar o formato antigo
  if (entrada.origem === 'timeline' || entrada.origem === 'chat') {
    if (entrada.dados && 'valorOriginal' in entrada.dados && entrada.dados.valorOriginal) {
      return (
        <div className="bg-muted/30 rounded-lg p-3 mb-3 text-sm">
          <div className="grid grid-cols-1 sm:grid-cols-3 gap-2">
            <div>
              <span className="text-muted-foreground">Valor Original:</span>
              <p className="font-medium">{currencyUtils.formatar(entrada.dados.valorOriginal)}</p>
            </div>
            <div>
              <span className="text-muted-foreground">Novo Valor:</span>
              <p className="font-medium">{currencyUtils.formatar(entrada.dados.valorNovo)}</p>
            </div>
            <div>
              <span className="text-muted-foreground">Diferença:</span>
              <p className={cn(
                "font-medium",
                entrada.dados.diferenca > 0 ? "text-green-600" : "text-red-600"
              )}>
                {entrada.dados.diferenca > 0 ? "+" : ""}{currencyUtils.formatar(entrada.dados.diferenca)}
              </p>
            </div>
          </div>
        </div>
      )
    }
    return null
  }

  // Para entradas da nova API, usar os dados estruturados
  const alteracao = entrada.dados as unknown as AlteracaoContrato
  if (!alteracao) return null

  const sections = []

  // Alerta de Limite Legal
  if (alteracao.alertaLimiteLegal) {
    sections.push(
      <div key="alerta" className="bg-red-50 border border-red-200 rounded-lg p-3 mb-3">
        <div className="flex items-start gap-2">
          <AlertTriangle className="h-4 w-4 text-red-600 mt-0.5 flex-shrink-0" />
          <div className="text-sm">
            <p className="font-medium text-red-800 mb-1">Limite Legal Excedido</p>
            <p className="text-red-700">{alteracao.alertaLimiteLegal}</p>
          </div>
        </div>
      </div>
    )
  }

  // Detalhes de Vigência
  if (alteracao.vigencia) {
    const operacaoTexto = alteracao.vigencia.operacao === 1 ? 'Acrescentar' : 
                         alteracao.vigencia.operacao === 2 ? 'Diminuir' : 'Substituir'
    const unidadeTexto = alteracao.vigencia.tipoUnidade === 1 ? 'dia(s)' :
                        alteracao.vigencia.tipoUnidade === 2 ? 'mês(es)' : 'ano(s)'
    
    const summary = `${operacaoTexto} ${alteracao.vigencia.valorTempo} ${unidadeTexto}`
    
    sections.push(
      <CollapsibleBlock
        key="vigencia"
        icon={Calendar}
        title="Alteração de Vigência"
        summary={summary}
        bgColor="bg-blue-50"
        borderColor="border-blue-200"
        titleColor="text-blue-800"
      >
        <ol className="text-sm space-y-1 mt-2 ml-4 list-decimal">
          <li><span className="font-medium">Operação:</span> {operacaoTexto} {alteracao.vigencia.valorTempo} {unidadeTexto}</li>
          {alteracao.vigencia.observacoes && (
            <li><span className="font-medium">Observações:</span> {alteracao.vigencia.observacoes}</li>
          )}
        </ol>
      </CollapsibleBlock>
    )
  }

  // Detalhes de Valor
  if (alteracao.valor) {
    const operacaoTexto = alteracao.valor.operacao === 1 ? 'Acrescentar' : 
                         alteracao.valor.operacao === 2 ? 'Diminuir' : 'Substituir'
    const operacaoIcon = alteracao.valor.operacao === 1 ? ArrowUp : 
                        alteracao.valor.operacao === 2 ? ArrowDown : RotateCcw
    const OperacaoIcon = operacaoIcon
    
    const valorTexto = alteracao.valor.valorAjuste ? currencyUtils.formatar(alteracao.valor.valorAjuste) : ''
    const summary = `${operacaoTexto}${valorTexto ? ' ' + valorTexto : ''}`
    
    sections.push(
      <CollapsibleBlock
        key="valor"
        icon={DollarSign}
        title="Alteração de Valor"
        summary={summary}
        bgColor="bg-green-50"
        borderColor="border-green-200"
        titleColor="text-green-800"
      >
        <ol className="text-sm space-y-1 mt-2 ml-4 list-decimal">
          <li className="flex items-center gap-2">
            <OperacaoIcon className="h-3 w-3" />
            <span><span className="font-medium">Operação:</span> {operacaoTexto}</span>
          </li>
          {alteracao.valor.valorAjuste && (
            <li><span className="font-medium">Valor do Ajuste:</span> {currencyUtils.formatar(alteracao.valor.valorAjuste)}</li>
          )}
          {alteracao.valor.percentualAjuste && (
            <li><span className="font-medium">Percentual:</span> {alteracao.valor.percentualAjuste}%</li>
          )}
          {alteracao.valor.observacoes && (
            <li><span className="font-medium">Observações:</span> {alteracao.valor.observacoes}</li>
          )}
        </ol>
      </CollapsibleBlock>
    )
  }

  // Detalhes de Fornecedores
  if (alteracao.fornecedores) {
    const vinculados = alteracao.fornecedores.fornecedoresVinculados?.length || 0
    const desvinculados = alteracao.fornecedores.fornecedoresDesvinculados?.length || 0
    const summary = `${vinculados > 0 ? `+${vinculados} vinculados` : ''}${vinculados > 0 && desvinculados > 0 ? ', ' : ''}${desvinculados > 0 ? `-${desvinculados} desvinculados` : ''}`.trim() || 'Alterações nos fornecedores'
    
    sections.push(
      <CollapsibleBlock
        key="fornecedores"
        icon={Users}
        title="Alteração de Fornecedores"
        summary={summary}
        bgColor="bg-orange-50"
        borderColor="border-orange-200"
        titleColor="text-orange-800"
      >
        <div className="text-sm space-y-2 mt-2">
          {(alteracao.fornecedores.fornecedoresVinculados?.length || 0) > 0 && (
            <div>
              <span className="font-medium">Vinculados:</span>
              <div className="mt-1 flex flex-wrap gap-1">
                {alteracao.fornecedores.fornecedoresVinculados?.map((id: string, idx: number) => (
                  <Badge key={`vinc-${idx}`} variant="default" className="text-xs font-mono">
                    {getEmpresaNome(id)}
                  </Badge>
                ))}
              </div>
            </div>
          )}
          {(alteracao.fornecedores.fornecedoresDesvinculados?.length || 0) > 0 && (
            <div>
              <span className="font-medium">Desvinculados:</span>
              <div className="mt-1 flex flex-wrap gap-1">
                {alteracao.fornecedores.fornecedoresDesvinculados?.map((id: string, idx: number) => (
                  <Badge key={`desv-${idx}`} variant="destructive" className="text-xs font-mono">
                    {getEmpresaNome(id)}
                  </Badge>
                ))}
              </div>
            </div>
          )}
          {alteracao.fornecedores.novoFornecedorPrincipal && (
            <div>
              <span className="font-medium">Novo Principal:</span>
              <Badge variant="secondary" className="ml-2 text-xs font-mono">
                {getEmpresaNome(alteracao.fornecedores.novoFornecedorPrincipal)}
              </Badge>
            </div>
          )}
          {!(alteracao.fornecedores.fornecedoresVinculados?.length || 0) &&
            !(alteracao.fornecedores.fornecedoresDesvinculados?.length || 0) &&
            !alteracao.fornecedores.novoFornecedorPrincipal && (
              <div className="text-xs text-gray-600">Sem alterações detalhadas.</div>
            )}
          {alteracao.fornecedores.observacoes && (
            <div><span className="font-medium">Observações:</span> {alteracao.fornecedores.observacoes}</div>
          )}
        </div>
      </CollapsibleBlock>
    )
  }

  // Detalhes de Unidades
  if (alteracao.unidades) {
    const vinculadas = alteracao.unidades.unidadesVinculadas?.length || 0
    const desvinculadas = alteracao.unidades.unidadesDesvinculadas?.length || 0
    const summary = `${vinculadas > 0 ? `+${vinculadas} vinculadas` : ''}${vinculadas > 0 && desvinculadas > 0 ? ', ' : ''}${desvinculadas > 0 ? `-${desvinculadas} desvinculadas` : ''}`.trim() || 'Alterações nas unidades'
    
    sections.push(
      <CollapsibleBlock
        key="unidades"
        icon={Building2}
        title="Alteração de Unidades"
        summary={summary}
        bgColor="bg-teal-50"
        borderColor="border-teal-200"
        titleColor="text-teal-800"
      >
        <div className="text-sm space-y-2 mt-2">
          {(alteracao.unidades.unidadesVinculadas?.length || 0) > 0 && (
            <div>
              <span className="font-medium">Vinculadas:</span>
              <div className="mt-1 flex flex-wrap gap-1">
                {alteracao.unidades.unidadesVinculadas?.map((unidade: string | { unidadeSaudeId: string; id?: string; valorAtribuido?: number }, idx: number) => {
                  // Extrair o ID correto, seja string direta ou objeto com unidadeSaudeId
                  const unidadeId = typeof unidade === 'string' ? unidade : unidade?.unidadeSaudeId || unidade?.id
                  
                  // Se não conseguir extrair o ID, pular esta unidade
                  if (!unidadeId) return null
                  
                  return (
                    <Badge key={`uv-${idx}`} variant="default" className="text-xs font-mono">
                      {getUnidadeNome(unidadeId)}
                      {typeof unidade === 'object' && unidade.valorAtribuido && (
                        <span className="ml-1 text-xs opacity-75">
                          ({new Intl.NumberFormat('pt-BR', { style: 'currency', currency: 'BRL' }).format(unidade.valorAtribuido)})
                        </span>
                      )}
                    </Badge>
                  )
                })}
              </div>
            </div>
          )}
          {(alteracao.unidades.unidadesDesvinculadas?.length || 0) > 0 && (
            <div>
              <span className="font-medium">Desvinculadas:</span>
              <div className="mt-1 flex flex-wrap gap-1">
                {alteracao.unidades.unidadesDesvinculadas?.map((id: string, idx: number) => (
                  <Badge key={`ud-${idx}`} variant="destructive" className="text-xs font-mono">
                    {getUnidadeNome(id)}
                  </Badge>
                ))}
              </div>
            </div>
          )}
          {!(alteracao.unidades.unidadesVinculadas?.length || 0) &&
            !(alteracao.unidades.unidadesDesvinculadas?.length || 0) && (
              <div className="text-xs text-gray-600">Sem alterações detalhadas.</div>
            )}
          {alteracao.unidades.observacoes && (
            <div><span className="font-medium">Observações:</span> {alteracao.unidades.observacoes}</div>
          )}
        </div>
      </CollapsibleBlock>
    )
  }

  // Detalhes de Cláusulas
  if (alteracao.clausulas && (alteracao.clausulas.clausulasExcluidas || alteracao.clausulas.clausulasIncluidas || alteracao.clausulas.clausulasAlteradas)) {
    const tiposClausulas = []
    if (alteracao.clausulas.clausulasExcluidas) tiposClausulas.push('excluídas')
    if (alteracao.clausulas.clausulasIncluidas) tiposClausulas.push('incluídas')  
    if (alteracao.clausulas.clausulasAlteradas) tiposClausulas.push('alteradas')
    const summary = `Cláusulas ${tiposClausulas.join(', ')}`
    
    sections.push(
      <CollapsibleBlock
        key="clausulas"
        icon={FileText}
        title="Alteração de Cláusulas"
        summary={summary}
        bgColor="bg-purple-50"
        borderColor="border-purple-200"
        titleColor="text-purple-800"
      >
        <ol className="text-sm space-y-1 mt-2 ml-4 list-decimal">
          {alteracao.clausulas.clausulasExcluidas && (
            <li><span className="font-medium">Excluídas:</span> {alteracao.clausulas.clausulasExcluidas}</li>
          )}
          {alteracao.clausulas.clausulasIncluidas && (
            <li><span className="font-medium">Incluídas:</span> {alteracao.clausulas.clausulasIncluidas}</li>
          )}
          {alteracao.clausulas.clausulasAlteradas && (
            <li><span className="font-medium">Alteradas:</span> {alteracao.clausulas.clausulasAlteradas}</li>
          )}
        </ol>
      </CollapsibleBlock>
    )
  }

  return sections.length > 0 ? <div className="space-y-2">{sections}</div> : null
}

export function RegistroAlteracoes({ 
  alteracoes, 
  entradasTimeline = [],
  onAdicionarObservacao,
  onMarcarChatComoAlteracao 
}: RegistroAlteracoesProps) {
  const [filtroTipo, setFiltroTipo] = useState<string>('todos')
  const [termoPesquisa, setTermoPesquisa] = useState('')
  
  // Build lookup of empresa IDs -> razão social to enrich fornecedores section
  const fornecedoresIds = useMemo(() => {
    const ids: string[] = []
    for (const alt of alteracoes || []) {
      if (alt.fornecedores) {
        if (Array.isArray(alt.fornecedores.fornecedoresVinculados)) {
          ids.push(...alt.fornecedores.fornecedoresVinculados.filter(Boolean))
        }
        if (Array.isArray(alt.fornecedores.fornecedoresDesvinculados)) {
          ids.push(...alt.fornecedores.fornecedoresDesvinculados.filter(Boolean))
        }
        if (alt.fornecedores.novoFornecedorPrincipal) {
          ids.push(alt.fornecedores.novoFornecedorPrincipal)
        }
      }
    }
    return Array.from(new Set(ids.filter(Boolean)))
  }, [alteracoes])
  const empresasLookup = useEmpresasByIds(fornecedoresIds, { enabled: fornecedoresIds.length > 0 })

  const getEmpresaNome = useCallback((id: string | number) => {
    // Garantir que id seja sempre string
    const idStr = String(id)
    if (empresasLookup.isLoading) {
      return 'Carregando...'
    }
    if (empresasLookup.error) {
      return `Erro: ${idStr.slice(-8)}`
    }
    return empresasLookup.data?.[idStr]?.razaoSocial || `ID: ${idStr.slice(-8)}`
  }, [empresasLookup.data, empresasLookup.isLoading, empresasLookup.error])
  
  // Build lookup of unidades IDs -> nome to enrich unidades section
  const unidadesIds = useMemo(() => {
    const ids: string[] = []
    for (const alt of alteracoes || []) {
      if (alt.unidades) {
        // Extrair IDs das unidades vinculadas (podem ser strings ou objetos)
        if (alt.unidades.unidadesVinculadas) {
          alt.unidades.unidadesVinculadas.forEach((unidade: string | { unidadeSaudeId: string; id?: string }) => {
            const id = typeof unidade === 'string' ? unidade : unidade?.unidadeSaudeId || unidade?.id
            if (id) ids.push(String(id))
          })
        }
        // Unidades desvinculadas são sempre strings
        if (alt.unidades.unidadesDesvinculadas) {
          alt.unidades.unidadesDesvinculadas.forEach((id: string | number) => {
            if (id) ids.push(String(id))
          })
        }
      }
    }
    return Array.from(new Set(ids.filter(Boolean)))
  }, [alteracoes])
<<<<<<< HEAD
  const unidadesLookup = useUnidadesByIds(unidadesIds, { enabled: unidadesIds.length > 0 })
  const getUnidadeNome = useCallback((id: string | number) => {
    // Garantir que id seja sempre string
    const idStr = String(id)
    if (unidadesLookup.isLoading) {
      return 'Carregando...'
    }
    if (unidadesLookup.error) {
      return `Erro: ${idStr.slice(-8)}`
    }
    return unidadesLookup.data?.[idStr]?.nome || `ID: ${idStr.slice(-8)}`
  }, [unidadesLookup.data, unidadesLookup.isLoading, unidadesLookup.error])
=======
  const unidadesLookup = useUnidadesBatch(unidadesIds, { enabled: unidadesIds.length > 0 })
  const getUnidadeNome = useCallback((id: string) => {
    return unidadesLookup.data?.[id]?.nome || id
  }, [unidadesLookup.data])
>>>>>>> 917c194e
  
  const formatarDataHora = (dataHora: string) => {
    return new Date(dataHora).toLocaleString('pt-BR')
  }

  const getTituloAlteracao = (tipo: string | number) => {
    const titulos: Record<string | number, string> = {
      // Tipos originais do contrato
      criacao: 'Criação do Contrato',
      designacao_fiscais: 'Designação de Fiscais', 
      primeiro_pagamento: 'Primeiro Pagamento',
      atualizacao_documentos: 'Atualização de Documentos',
      alteracao_valor: 'Aditivo de Quantidade',
      prorrogacao: 'Prorrogação de Prazo',
      
      // Novos tipos da timeline
      alteracao_contratual: 'Alteração Contratual',
      alteracao: 'Alteração',
      observacao: 'Observação',
      milestone: 'Marco',
      documento: 'Documento',
      prazo: 'Prazo',
      
      // Tipos específicos de aditivos da nova API (strings)
      prazo_aditivo: 'Aditivo de Prazo',
      qualitativo: 'Aditivo Qualitativo',
      repactuacao: 'Repactuação',
      quantidade: 'Aditivo de Quantidade',
      reajuste: 'Reajuste',
      reequilibrio: 'Reequilíbrio',
      rescisao: 'Rescisão',
      supressao: 'Supressão',
      suspensao: 'Suspensão',
      apostilamento: 'Apostilamento',
      sub_rogacao: 'Sub-rogação',
      
      // IDs numéricos da API (baseado no curl /api/alteracoes-contratuais/tipos)
      1: 'Aditivo - Prazo',
      3: 'Aditivo - Qualitativo',
      4: 'Aditivo - Quantidade', // Este é o correto para aditivo de quantidade
      7: 'Reajuste',
      8: 'Repactuação', // Este é o ID 8, não deve aparecer para aditivo de quantidade
      9: 'Reequilíbrio',
      11: 'Rescisão',
      12: 'Supressão',
      13: 'Suspensão',
      0: 'Apostilamento',
      6: 'Sub-rogação'
    }

    return titulos[tipo] || 'Alteração Contratual'
  }

  // Converter alterações do contrato para formato unificado
  const alteracoesUnificadas: EntradaUnificada[] = alteracoes.map(alt => ({
    id: alt.id,
    tipo: alt.tipo,
    titulo: getTituloAlteracao(alt.tipo),
    descricao: criarResumoLimpo(alt),
    dataHora: alt.dataHora,
    responsavel: alt.responsavel,
    origem: 'contrato' as const,
    dados: alt // Incluir todos os dados da alteração para o renderDetalhesAlteracao
  }))

  // Converter entradas da timeline para formato unificado  
  const timelineUnificadas: EntradaUnificada[] = entradasTimeline.map(entry => ({
    id: entry.id,
    tipo: entry.categoria === 'alteracao' ? 'alteracao_contratual' : entry.categoria,
    titulo: entry.titulo,
    descricao: entry.descricao,
    dataHora: entry.dataEvento,
    responsavel: entry.autor.nome,
    origem: 'timeline' as const,
    dados: entry.alteracaoContratual || entry.milestone,
    prioridade: entry.prioridade,
    tags: entry.tags
  }))

  // Unificar todas as entradas
  const todasEntradas = useMemo(() => {
    const entradas = [...alteracoesUnificadas, ...timelineUnificadas]
    
    // Filtrar por tipo
    let entradasFiltradas = filtroTipo === 'todos' 
      ? entradas 
      : entradas.filter(e => e.tipo === filtroTipo)
    
    // Filtrar por termo de pesquisa
    if (termoPesquisa) {
      const termo = termoPesquisa.toLowerCase()
      entradasFiltradas = entradasFiltradas.filter(e => 
        e.titulo.toLowerCase().includes(termo) ||
        e.descricao.toLowerCase().includes(termo) ||
        e.responsavel.toLowerCase().includes(termo)
      )
    }
    
    // Ordenar por data (mais recente primeiro)
    return entradasFiltradas.sort((a, b) => 
      new Date(b.dataHora).getTime() - new Date(a.dataHora).getTime()
    )
  }, [alteracoesUnificadas, timelineUnificadas, filtroTipo, termoPesquisa])

  // Tipos únicos para o filtro
  const tiposDisponiveis = useMemo(() => {
    const tipos = new Set(todasEntradas.map(e => e.tipo))
    return Array.from(tipos)
  }, [todasEntradas])

  const getIconeAlteracao = (tipo: string) => {
    const icones = {
      // Tipos originais do contrato
      criacao: FileText,
      designacao_fiscais: Users,
      primeiro_pagamento: DollarSign,
      atualizacao_documentos: FileText,
      alteracao_valor: DollarSign,
      prorrogacao: Calendar,
      
      // Novos tipos da timeline/alterações contratuais
      alteracao_contratual: FileEdit,
      alteracao: FileEdit,
      observacao: MessageSquare,
      milestone: CheckCircle,
      documento: FileText,
      prazo: Calendar,
      
      // Tipos específicos de aditivos da nova API
      prazo_aditivo: Calendar,
      qualitativo: Settings,
      repactuacao: TrendingUp,
      quantidade: Package,
      reajuste: Calculator,
    }

    const Icone = icones[tipo as keyof typeof icones] || Info
    return <Icone className="h-5 w-5" />
  }

  const getCorAlteracao = (tipo: string, prioridade?: string) => {
    // Cores baseadas na prioridade para entradas da timeline
    if (prioridade) {
      const coresPrioridade = {
        baixa: 'bg-gray-100 text-gray-600',
        media: 'bg-blue-100 text-blue-600', 
        alta: 'bg-orange-100 text-orange-600',
        critica: 'bg-red-100 text-red-600',
      }
      return coresPrioridade[prioridade as keyof typeof coresPrioridade] || 'bg-gray-100 text-gray-600'
    }
    
    // Cores tradicionais por tipo
    const cores = {
      // Tipos originais do contrato
      criacao: 'bg-blue-100 text-blue-600',
      designacao_fiscais: 'bg-green-100 text-green-600',
      primeiro_pagamento: 'bg-yellow-100 text-yellow-600',
      atualizacao_documentos: 'bg-purple-100 text-purple-600',
      alteracao_valor: 'bg-orange-100 text-orange-600',
      prorrogacao: 'bg-red-100 text-red-600',
      
      // Novos tipos da timeline
      alteracao_contratual: 'bg-purple-100 text-purple-600',
      alteracao: 'bg-purple-100 text-purple-600',
      observacao: 'bg-gray-100 text-gray-600',
      milestone: 'bg-green-100 text-green-600',
      documento: 'bg-blue-100 text-blue-600',
      prazo: 'bg-orange-100 text-orange-600',
      
      // Tipos específicos de aditivos da nova API
      prazo_aditivo: 'bg-orange-100 text-orange-600',
      qualitativo: 'bg-purple-100 text-purple-600',
      repactuacao: 'bg-red-100 text-red-600',
      quantidade: 'bg-blue-100 text-blue-600',
      reajuste: 'bg-green-100 text-green-600',
    }

    return cores[tipo as keyof typeof cores] || 'bg-gray-100 text-gray-600'
  }

  return (
    <div className="space-y-6">
      {/* Header com filtros e ações */}
      <Card>
        <CardHeader>
          <div className="flex flex-col gap-4 sm:flex-row sm:items-center sm:justify-between">
            <CardTitle className="flex items-center gap-2">
              <Clock className="h-5 w-5" />
              Registro de Alterações
              <Badge variant="secondary" className="ml-2">
                {todasEntradas.length}
              </Badge>
            </CardTitle>
            
            <div className="flex items-center gap-2">
              {onAdicionarObservacao && (
                <Button variant="outline" size="sm" onClick={onAdicionarObservacao}>
                  <Plus className="h-4 w-4 mr-2" />
                  Observação
                </Button>
              )}
            </div>
          </div>
        </CardHeader>
        
        <CardContent className="pt-0">
          <div className="flex flex-col gap-3 sm:flex-row sm:items-center">
            {/* Pesquisa */}
            <div className="relative flex-1">
              <Search className="absolute left-3 top-1/2 h-4 w-4 -translate-y-1/2 text-muted-foreground" />
              <Input
                placeholder="Pesquisar alterações..."
                value={termoPesquisa}
                onChange={(e) => setTermoPesquisa(e.target.value)}
                className="pl-10"
              />
            </div>
            
            {/* Filtro por tipo */}
            <Select value={filtroTipo} onValueChange={setFiltroTipo}>
              <SelectTrigger className="w-full sm:w-48">
                <SelectValue />
              </SelectTrigger>
              <SelectContent>
                <SelectItem value="todos">Todos os tipos</SelectItem>
                {tiposDisponiveis.map(tipo => (
                  <SelectItem key={tipo} value={tipo}>
                    {getTituloAlteracao(tipo)}
                  </SelectItem>
                ))}
              </SelectContent>
            </Select>
          </div>
        </CardContent>
      </Card>

      {/* Timeline unificada */}
      <Card>
        <CardContent className="p-6">
          <div className="relative">
            {/* Linha vertical */}
            <div className="bg-border absolute top-0 bottom-0 left-6 w-0.5"></div>

            <div className="space-y-6">
              {todasEntradas.length === 0 ? (
                <motion.div
                  initial={{ opacity: 0, y: 20 }}
                  animate={{ opacity: 1, y: 0 }}
                  className="flex h-32 items-center justify-center text-center"
                >
                  <div>
                    <Clock className="mx-auto h-12 w-12 text-muted-foreground" />
                    <h3 className="mt-4 text-lg font-medium">
                      {termoPesquisa || filtroTipo !== 'todos' 
                        ? 'Nenhuma alteração encontrada' 
                        : 'Nenhuma alteração registrada'}
                    </h3>
                    <p className="text-muted-foreground mt-2 text-sm">
                      {termoPesquisa || filtroTipo !== 'todos'
                        ? 'Tente ajustar os filtros para encontrar o que procura.'
                        : 'As alterações contratuais aparecerão aqui conforme forem criadas.'}
                    </p>
                  </div>
                </motion.div>
              ) : (
                todasEntradas.map((entrada, index) => (
                  <motion.div
                    key={entrada.id}
                    initial={{ opacity: 0, x: -20 }}
                    animate={{ opacity: 1, x: 0 }}
                    transition={{ duration: 0.3, delay: index * 0.05 }}
                    className="relative flex items-start gap-4"
                  >
                    {/* Ícone na linha do tempo */}
                    <div
                      className={`relative z-10 flex h-12 w-12 items-center justify-center rounded-full ${getCorAlteracao(entrada.tipo, entrada.prioridade)} `}
                    >
                      {getIconeAlteracao(entrada.tipo)}
                    </div>

                    {/* Conteúdo */}
                    <div className="min-w-0 flex-1">
                      <div className="bg-card rounded-lg border p-4 shadow-sm hover:shadow-md transition-shadow">
                        <div className="mb-3 flex flex-col justify-between gap-2 sm:flex-row sm:items-start">
                          <div className="flex-1">
                            <h3 className="text-base font-semibold mb-1">
                              {entrada.titulo}
                            </h3>
                            <div className="flex items-center gap-2 mb-2">
                              <Badge variant="outline" className="text-xs">
                                {formatarDataHora(entrada.dataHora)}
                              </Badge>
                              <Badge 
                                variant={entrada.origem === 'timeline' ? 'default' : 'secondary'} 
                                className="text-xs"
                              >
                                {entrada.origem === 'contrato' ? 'Sistema' : 
                                 entrada.origem === 'timeline' ? 'Alteração' : 'Chat'}
                              </Badge>
                              {entrada.prioridade && entrada.prioridade !== 'media' && (
                                <Badge variant="outline" className={cn(
                                  "text-xs",
                                  entrada.prioridade === 'alta' && "border-orange-200 text-orange-700",
                                  entrada.prioridade === 'critica' && "border-red-200 text-red-700",
                                  entrada.prioridade === 'baixa' && "border-gray-200 text-gray-600"
                                )}>
                                  {entrada.prioridade}
                                </Badge>
                              )}
                              {(entrada.dados as unknown as AlteracaoContrato)?.requerConfirmacaoLimiteLegal && (
                                <Badge variant="destructive" className="text-xs flex items-center gap-1">
                                  <AlertTriangle className="h-3 w-3" />
                                  Limite Legal
                                </Badge>
                              )}
                              {entrada.origem === 'contrato' && (entrada.dados as unknown as AlteracaoContratualResponse)?.podeSerEditada && (
                                <Badge variant="outline" className="text-xs border-green-200 text-green-700">
                                  Editável
                                </Badge>
                              )}
                            </div>
                          </div>
                        </div>

                        <p className="text-muted-foreground mb-3 text-sm leading-relaxed">
                          {entrada.descricao}
                        </p>

                        {/* Dados específicos da alteração contratual */}
                        {renderDetalhesAlteracao(entrada, getEmpresaNome, getUnidadeNome)}

                        {/* Tags */}
                        {entrada.tags && entrada.tags.length > 0 && (
                          <div className="flex flex-wrap gap-1 mb-3">
                            {entrada.tags.map((tag, i) => (
                              <Badge key={i} variant="secondary" className="text-xs">
                                {tag}
                              </Badge>
                            ))}
                          </div>
                        )}

                        <div className="text-muted-foreground flex items-center justify-between text-xs">
                          <div className="flex items-center gap-2">
                            <Users className="h-3 w-3" />
                            <span>Por: {entrada.responsavel}</span>
                          </div>
                          
                          {entrada.origem === 'chat' && onMarcarChatComoAlteracao && (
                            <Button 
                              variant="ghost" 
                              size="sm" 
                              className="h-6 text-xs"
                              onClick={() => onMarcarChatComoAlteracao(entrada.id)}
                            >
                              <Bookmark className="h-3 w-3 mr-1" />
                              Marcar como Alteração
                            </Button>
                          )}
                        </div>
                      </div>
                    </div>
                  </motion.div>
                ))
              )}
            </div>
          </div>
        </CardContent>
      </Card>

      {/* Resumo de tipos */}
      <Card>
        <CardHeader>
          <CardTitle className="flex items-center gap-2">
            <CheckCircle className="h-5 w-5" />
            Resumo por Tipo
          </CardTitle>
        </CardHeader>
        <CardContent>
          <div className="grid grid-cols-2 gap-4 sm:grid-cols-3 lg:grid-cols-4">
            {tiposDisponiveis.map((tipo, index) => {
              const count = todasEntradas.filter(e => e.tipo === tipo).length
              return (
                <motion.div
                  key={tipo}
                  initial={{ opacity: 0, y: 20 }}
                  animate={{ opacity: 1, y: 0 }}
                  transition={{ duration: 0.3, delay: index * 0.1 }}
                  className={`rounded-lg border p-3 text-center hover:shadow-md transition-shadow cursor-pointer ${getCorAlteracao(tipo).replace('text-', 'border-').replace('-600', '-200')} `}
                  onClick={() => setFiltroTipo(tipo)}
                >
                  <div className={`mx-auto mb-2 flex h-8 w-8 items-center justify-center rounded-full ${getCorAlteracao(tipo)} `}>
                    {getIconeAlteracao(tipo)}
                  </div>
                  <h4 className="mb-1 text-sm font-medium">{getTituloAlteracao(tipo)}</h4>
                  <p className="text-muted-foreground text-xs">
                    {count} {count === 1 ? 'registro' : 'registros'}
                  </p>
                </motion.div>
              )
            })}
          </div>
        </CardContent>
      </Card>
    </div>
  )
}<|MERGE_RESOLUTION|>--- conflicted
+++ resolved
@@ -36,6 +36,7 @@
 import { cn, currencyUtils } from '@/lib/utils'
 import { useEmpresasByIds } from '@/modules/Empresas/hooks/use-empresas'
 import { useUnidadesBatch } from '@/modules/Unidades/hooks/use-unidades-batch'
+import { useUnidadesByIds } from '@/modules/Unidades/hooks/use-unidades'
 
 interface RegistroAlteracoesProps {
   alteracoes: AlteracaoContrato[]
@@ -558,7 +559,6 @@
     }
     return Array.from(new Set(ids.filter(Boolean)))
   }, [alteracoes])
-<<<<<<< HEAD
   const unidadesLookup = useUnidadesByIds(unidadesIds, { enabled: unidadesIds.length > 0 })
   const getUnidadeNome = useCallback((id: string | number) => {
     // Garantir que id seja sempre string
@@ -571,12 +571,6 @@
     }
     return unidadesLookup.data?.[idStr]?.nome || `ID: ${idStr.slice(-8)}`
   }, [unidadesLookup.data, unidadesLookup.isLoading, unidadesLookup.error])
-=======
-  const unidadesLookup = useUnidadesBatch(unidadesIds, { enabled: unidadesIds.length > 0 })
-  const getUnidadeNome = useCallback((id: string) => {
-    return unidadesLookup.data?.[id]?.nome || id
-  }, [unidadesLookup.data])
->>>>>>> 917c194e
   
   const formatarDataHora = (dataHora: string) => {
     return new Date(dataHora).toLocaleString('pt-BR')
