import { motion } from 'framer-motion'
import {
  TrendingUp,
  Calendar,
  PieChart,
  DollarSign,
  Target,
  Building,
  AlertCircle,
} from 'lucide-react'
import { useTheme } from 'next-themes'
import { useState, useEffect } from 'react'

import { Badge } from '@/components/ui/badge'
import { Card, CardContent, CardHeader, CardTitle } from '@/components/ui/card'
import { CurrencyDisplay, DateDisplay } from '@/components/ui/formatters'
import { Progress } from '@/components/ui/progress'
import { cn, currencyUtils } from '@/lib/utils'
import type {
  PeriodoVigencia,
  UnidadeVinculada,
  ContratoDetalhado,
} from '@/modules/Contratos/types/contrato'
import { useUnidadesByIds } from '@/modules/Unidades/hooks/use-unidades'

interface IndicadoresRelatoriosProps {
  indicadores: {
    saldoAtual: number
    percentualExecutado: number
    cronogramaVigencia: PeriodoVigencia[]
  }
  unidades: {
    demandante: string
    gestora: string
    vinculadas: UnidadeVinculada[]
  }
  valorTotal: number
  vtmTotalContrato: number
  contrato: ContratoDetalhado // Para acesso completo aos dados do contrato
}

export const IndicadoresRelatorios = ({
  indicadores,
  valorTotal,
  vtmTotalContrato,
  contrato,
}: IndicadoresRelatoriosProps) => {
  const { theme, resolvedTheme } = useTheme()
  const [mounted, setMounted] = useState(false)
  const [mesHover, setMesHover] = useState<number | null>(null)
  const [unidadeHover, setUnidadeHover] = useState<number | null>(null)

  // Espera o componente montar para evitar problemas de hidratação
  useEffect(() => {
    setMounted(true)
  }, [])

  // Determina se está em dark mode
  const isDarkMode = mounted && (theme === 'dark' || resolvedTheme === 'dark')

  // Buscar nomes das unidades
  const unidadesIds = (contrato.unidadesVinculadas ?? [])
    .map((u) => u.unidadeSaudeId)
    .filter(Boolean)
  const { data: unidadesData, isLoading: unidadesLoading } = useUnidadesByIds(
    unidadesIds,
    { enabled: unidadesIds.length > 0 },
  )

  // Helper para obter nome da unidade
  const getUnidadeNome = (unidadeId: string) => {
    if (unidadesLoading) return 'Carregando...'
    const unidade = unidadesData[unidadeId]
    if (!unidade) {
      return `Unidade ${unidadeId.slice(-8)}`
    }
    return unidade.nome || `Unidade ${unidadeId.slice(-8)}`
  }

  const getStatusPeriodo = (status: string) => {
    const statusConfig = {
      concluido: {
        label: 'Concluído',
        className: isDarkMode
          ? 'bg-green-950/30 text-green-400 dark:bg-green-950/30 dark:text-green-400'
          : 'bg-green-100 text-green-800',
        color: '#22c55e',
      },
      em_andamento: {
        label: 'Em Andamento',
        className: isDarkMode
          ? 'bg-blue-950/30 text-blue-400 dark:bg-blue-950/30 dark:text-blue-400'
          : 'bg-blue-100 text-blue-800',
        color: '#3b82f6',
      },
      pendente: {
        label: 'Pendente',
        className: isDarkMode
          ? 'bg-gray-800/30 text-gray-400 dark:bg-gray-800/30 dark:text-gray-400'
          : 'bg-gray-100 text-gray-800',
        color: '#6b7280',
      },
    }

    if (status in statusConfig) {
      return statusConfig[status as keyof typeof statusConfig]
    }
    return statusConfig.pendente
  }

  // Cálculos baseados em dados reais
  const valorExecutado = valorTotal - indicadores.saldoAtual

  // Calcular progresso temporal (dias vigentes)
  const hoje = new Date()
  const dataInicio = new Date(contrato.dataInicio)
  const dataTermino = new Date(contrato.dataTermino)

  // Verificar se o contrato está vencido
  const contratoVencido = hoje > dataTermino

  // Calcular total de dias do contrato
  const diasTotais = Math.floor(
    (dataTermino.getTime() - dataInicio.getTime()) / (1000 * 60 * 60 * 24),
  )

  // Calcular dias vigentes (limitado ao período do contrato)
  const diasVigentesBruto = Math.floor(
    (hoje.getTime() - dataInicio.getTime()) / (1000 * 60 * 60 * 24),
  )
  // Sempre limitar diasVigentes a diasTotais para evitar valores negativos de dias restantes
  const diasVigentes = Math.min(Math.max(0, diasVigentesBruto), diasTotais)

  // Calcular dias restantes (sempre >= 0)
  // Se vencido, restam 0 dias; caso contrário, calcular normalmente
  const diasRestantes = contratoVencido ? 0 : Math.max(0, diasTotais - diasVigentes)

  // Calcular quantos dias o contrato está vencido (se aplicável)
  const diasVencidos = contratoVencido
    ? Math.floor(
        (hoje.getTime() - dataTermino.getTime()) / (1000 * 60 * 60 * 24),
      )
    : 0

  // Calcular progresso temporal (sempre entre 0-100%)
  const progressoTemporal =
    diasTotais > 0 ? Math.min((diasVigentes / diasTotais) * 100, 100) : 0

  // Calcular gasto médio por dia (usar diasVigentesBruto para cálculo correto mesmo após vencimento)
  const diasParaCalculo = Math.max(diasVigentesBruto, 1)
  const gastoMedioPorDia = valorExecutado / diasParaCalculo

  // Gerar dados de evolução baseados na duração real do contrato
  const dadosEvolucao = (() => {
    const dataInicioEvolucao = new Date(contrato.dataInicio)
    const dataFim = new Date(contrato.dataTermino)
    const hojeEvolucao = new Date()

    // Calcular meses decorridos para compatibilidade com o gráfico de evolução
    const mesesDecorridos = Math.max(
      0,
      Math.floor(
        (hojeEvolucao.getTime() - dataInicioEvolucao.getTime()) /
          (1000 * 60 * 60 * 24 * 30.44),
      ),
    )

    const mesesNomes = [
      'Jan',
      'Fev',
      'Mar',
      'Abr',
      'Mai',
      'Jun',
      'Jul',
      'Ago',
      'Set',
      'Out',
      'Nov',
      'Dez',
    ]

    const dados = []
    const dataAtual = new Date(dataInicioEvolucao)
    let mesIndex = 0

    while (dataAtual <= dataFim && mesIndex < 12) {
      // Limitar a 12 meses para visualização
      const mesAno = `${mesesNomes[dataAtual.getMonth()]}/${dataAtual.getFullYear().toString().slice(-2)}`
      const mesAtual = mesIndex + 1

      // Valor esperado baseado no VTM para este mês
      const valorEsperadoMes = vtmTotalContrato * mesAtual
      const percentualEsperado = (valorEsperadoMes / valorTotal) * 100

      // Se o mês já passou, usar dados de execução real, senão usar projeção
      const jaPassou = dataAtual < hojeEvolucao
      let valorReal = 0
      let percentualReal = 0

      if (jaPassou && mesAtual <= mesesDecorridos) {
        // Para meses que já passaram, calcular baseado na execução proporcional
        const proporcaoTempo = mesAtual / mesesDecorridos
        valorReal = valorExecutado * proporcaoTempo
        percentualReal = (valorReal / valorTotal) * 100
      } else if (mesAtual <= mesesDecorridos) {
        // Mês atual - usar execução parcial
        valorReal = valorExecutado
        percentualReal = indicadores.percentualExecutado
      }

      dados.push({
        mes: mesAno,
        percentual: Math.min(
          jaPassou && mesAtual <= mesesDecorridos
            ? percentualReal
            : percentualEsperado,
          100,
        ),
        valor:
          jaPassou && mesAtual <= mesesDecorridos
            ? valorReal
            : valorEsperadoMes,
        esperado: percentualEsperado,
        valorEsperado: valorEsperadoMes,
        isReal: jaPassou && mesAtual <= mesesDecorridos,
        isAtual: mesAtual === mesesDecorridos,
      })

      // Avançar para o próximo mês
      dataAtual.setMonth(dataAtual.getMonth() + 1)
      mesIndex++
    }

    return dados
  })()

  // Cores para o gráfico de pizza com gradientes
  const coresPizza = [
    { cor: '#3b82f6', gradiente: 'from-blue-400 to-blue-600' }, // blue
    { cor: '#10b981', gradiente: 'from-emerald-400 to-emerald-600' }, // emerald
    { cor: '#f59e0b', gradiente: 'from-amber-400 to-amber-600' }, // amber
    { cor: '#ef4444', gradiente: 'from-red-400 to-red-600' }, // red
    { cor: '#8b5cf6', gradiente: 'from-violet-400 to-violet-600' }, // violet
    { cor: '#06b6d4', gradiente: 'from-cyan-400 to-cyan-600' }, // cyan
  ]

  return (
    <div className="w-full space-y-4 sm:space-y-6">
      {/* Saldo e Execução - Responsivo */}
      <div className="grid grid-cols-1 gap-4 sm:gap-6 xl:grid-cols-2">
        <Card className="w-full">
          <CardHeader className="pb-3 sm:pb-4">
            <CardTitle className="flex items-center gap-2 text-base sm:text-lg">
              <DollarSign className="h-4 w-4 sm:h-5 sm:w-5" />
              Saldo e Acompanhamento
            </CardTitle>
          </CardHeader>
          <CardContent className="space-y-4 sm:space-y-6">
            {/* Valores Principais - Grid responsivo */}
            <div className="grid grid-cols-1 gap-3 sm:grid-cols-2 sm:gap-4">
              <div
                className={cn(
                  'rounded-lg p-3 text-center sm:p-4',
                  isDarkMode ? 'bg-blue-950/20 dark:bg-blue-950/20' : 'bg-blue-50',
                )}
              >
                <p className="text-muted-foreground text-xs sm:text-sm">
                  Valor Total
                </p>
                <p
                  className={cn(
                    'text-base font-bold break-all sm:text-xl',
                    isDarkMode ? 'text-blue-400 dark:text-blue-400' : 'text-blue-600',
                  )}
                >
                  <CurrencyDisplay value={valorTotal} />
                </p>
              </div>
              <div
                className={cn(
                  'rounded-lg p-3 text-center sm:p-4',
                  isDarkMode
                    ? 'bg-green-950/20 dark:bg-green-950/20'
                    : 'bg-green-50',
                )}
              >
                <p className="text-muted-foreground text-xs sm:text-sm">
                  Valor Executado
                </p>
                <p
                  className={cn(
                    'text-base font-bold break-all sm:text-xl',
                    isDarkMode
                      ? 'text-green-400 dark:text-green-400'
                      : 'text-green-600',
                  )}
                >
                  <CurrencyDisplay value={valorExecutado} />
                </p>
              </div>
            </div>

            {/* VTM e Saldo */}
            <div className="grid grid-cols-1 gap-3 sm:grid-cols-2 sm:gap-4">
              <div
                className={cn(
                  'rounded-lg p-3 text-center sm:p-4',
                  isDarkMode
                    ? 'bg-purple-950/20 dark:bg-purple-950/20'
                    : 'bg-purple-50',
                )}
              >
                <p className="text-muted-foreground text-xs sm:text-sm">
                  VTM do Contrato
                </p>
                <p
                  className={cn(
                    'text-base font-bold break-all sm:text-xl',
                    isDarkMode
                      ? 'text-purple-400 dark:text-purple-400'
                      : 'text-purple-600',
                  )}
                >
                  <span className="font-mono">
                    {currencyUtils.formatar(vtmTotalContrato)}/mês
                  </span>
                </p>
              </div>
              <div
                className={cn(
                  'rounded-lg p-3 text-center sm:p-4',
                  isDarkMode
                    ? 'bg-orange-950/20 dark:bg-orange-950/20'
                    : 'bg-orange-50',
                )}
              >
                <p className="text-muted-foreground text-xs sm:text-sm">
                  Saldo Atual
                </p>
                <p
                  className={cn(
                    'text-base font-bold break-all sm:text-xl',
                    isDarkMode
                      ? 'text-orange-400 dark:text-orange-400'
                      : 'text-orange-600',
                  )}
                >
                  <CurrencyDisplay value={indicadores.saldoAtual} />
                </p>
              </div>
            </div>

            {/* Progresso Temporal */}
            <div
<<<<<<< HEAD
              className={cn(
                'rounded-lg p-3 text-center sm:p-4',
                isDarkMode ? 'bg-blue-950/20 dark:bg-blue-950/20' : 'bg-blue-50',
              )}
            >
              <p className="text-muted-foreground text-xs sm:text-sm">
                Progresso Temporal
              </p>
              <p
                className={cn(
                  'text-base font-bold sm:text-xl',
                  isDarkMode
                    ? 'text-blue-400 dark:text-blue-400'
                    : 'text-blue-600',
                )}
=======
              className={`rounded-lg p-3 text-center sm:p-4 ${
                contratoVencido
                  ? 'bg-red-50'
                  : 'bg-blue-50'
              }`}
            >
              <div className="mb-2 flex items-center justify-center gap-2">
                <p className="text-muted-foreground text-xs sm:text-sm">
                  Progresso Temporal
                </p>
                {contratoVencido && (
                  <Badge
                    className="bg-red-100 text-red-800 hover:bg-red-200"
                    data-testid="contrato-vencido-badge"
                  >
                    <AlertCircle className="mr-1 h-3 w-3" />
                    Vencido
                  </Badge>
                )}
              </div>
              <p
                className={`text-base font-bold sm:text-xl ${
                  contratoVencido ? 'text-red-600' : 'text-blue-600'
                }`}
>>>>>>> b740825b
              >
                {diasVigentes} dias vigentes de {diasTotais} dias
              </p>
              <div className="mt-3">
                <div className="mb-2 flex items-center justify-between">
                  <span
<<<<<<< HEAD
                    className={cn(
                      'text-xs font-medium',
                      isDarkMode
                        ? 'text-blue-400 dark:text-blue-400'
                        : 'text-blue-600',
                    )}
=======
                    className={`text-xs font-medium ${
                      contratoVencido ? 'text-red-600' : 'text-blue-600'
                    }`}
>>>>>>> b740825b
                  >
                    {progressoTemporal.toFixed(1)}%
                  </span>
                  <span className="text-muted-foreground text-xs">
                    {contratoVencido
                      ? `Vencido há ${diasVencidos} dia${diasVencidos !== 1 ? 's' : ''}`
                      : `${diasRestantes} dia${diasRestantes !== 1 ? 's' : ''} restante${diasRestantes !== 1 ? 's' : ''}`}
                  </span>
                </div>
                <div
<<<<<<< HEAD
                  className={cn(
                    'h-2.5 w-full rounded-full',
                    isDarkMode ? 'bg-blue-900/50' : 'bg-blue-200',
                  )}
                >
                  <div
                    className={cn(
                      'h-2.5 rounded-full transition-all duration-300',
                      isDarkMode ? 'bg-blue-500' : 'bg-blue-600',
                    )}
=======
                  className={`h-2.5 w-full rounded-full ${
                    contratoVencido ? 'bg-red-200' : 'bg-blue-200'
                  }`}
                >
                  <div
                    className={`h-2.5 rounded-full transition-all duration-300 ${
                      contratoVencido ? 'bg-red-600' : 'bg-blue-600'
                    }`}
>>>>>>> b740825b
                    style={{ width: `${Math.min(progressoTemporal, 100)}%` }}
                  />
                </div>
              </div>
              {gastoMedioPorDia > 0 && (
                <p className="text-muted-foreground mt-2 text-xs">
                  Gasto médio: <CurrencyDisplay value={gastoMedioPorDia} />
                  /dia
                </p>
              )}
            </div>

            {/* Progresso */}
            <div className="space-y-2">
              <div className="flex items-center justify-between">
                <span className="text-xs font-medium sm:text-sm">
                  Percentual Executado
                </span>
                <span
                  className={`text-xs font-bold sm:text-sm ${
                    isDarkMode
                      ? 'text-blue-400 dark:text-blue-400'
                      : 'text-blue-600'
                  }`}
                >
                  {indicadores.percentualExecutado}%
                </span>
              </div>
              <Progress
                value={indicadores.percentualExecutado}
                className="h-2 sm:h-3"
              />
            </div>
          </CardContent>
        </Card>

        <Card className="w-full">
          <CardHeader className="pb-3 sm:pb-4">
            <CardTitle className="flex items-center gap-2 text-base sm:text-lg">
              <TrendingUp className="h-4 w-4 sm:h-5 sm:w-5" />
              Evolução da Execução
            </CardTitle>
          </CardHeader>
          <CardContent className="p-3 sm:p-6">
            <div className="relative">
              {mesHover !== null && (
                <motion.div
                  initial={{ opacity: 0, y: -10 }}
                  animate={{ opacity: 1, y: 0 }}
                  className="absolute top-0 left-1/2 z-20 max-w-xs -translate-x-1/2 transform rounded-lg bg-black px-3 py-2 text-xs text-white shadow-lg sm:text-sm"
                >
                  <div className="text-center">
                    <p className="font-semibold">
                      {dadosEvolucao[mesHover].mes}
                    </p>
                    <p
                      className={`${dadosEvolucao[mesHover].isReal ? 'text-blue-200' : 'text-gray-200'}`}
                    >
                      {dadosEvolucao[mesHover].percentual.toFixed(1)}%
                      {dadosEvolucao[mesHover].isReal
                        ? ' (Real)'
                        : ' (Projetado)'}
                    </p>
                    <p className="break-all">
                      <CurrencyDisplay value={dadosEvolucao[mesHover].valor} />
                    </p>
                    {dadosEvolucao[mesHover].isReal && (
                      <p className="mt-1 text-xs text-gray-300">
                        Esperado:{' '}
                        <CurrencyDisplay
                          value={dadosEvolucao[mesHover].valorEsperado}
                        />
                      </p>
                    )}
                  </div>
                  <div className="absolute bottom-0 left-1/2 -translate-x-1/2 translate-y-full transform">
                    <div className="h-0 w-0 border-t-4 border-r-4 border-l-4 border-transparent border-t-black" />
                  </div>
                </motion.div>
              )}

              <div className="flex h-48 items-end justify-center gap-1 overflow-x-auto p-2 pt-8 sm:h-64 sm:gap-3 sm:p-4 sm:pt-12">
                {dadosEvolucao.map((item, index) => (
                  <motion.div
                    key={item.mes}
                    className="flex min-w-0 flex-shrink-0 cursor-pointer flex-col items-center gap-1 sm:gap-2"
                    onMouseEnter={() => setMesHover(index)}
                    onMouseLeave={() => setMesHover(null)}
                    whileHover={{ scale: 1.05 }}
                    transition={{ duration: 0.2 }}
                  >
                    <motion.div
                      className={`w-6 rounded-t transition-all duration-300 sm:w-10 ${
                        mesHover === index
                          ? item.isReal
                            ? 'bg-gradient-to-t from-blue-600 to-blue-400 shadow-lg'
                            : 'bg-gradient-to-t from-gray-600 to-gray-400 shadow-lg'
                          : item.isReal
                            ? 'bg-gradient-to-t from-blue-500 to-blue-300'
                            : item.isAtual
                              ? 'bg-gradient-to-t from-yellow-500 to-yellow-300'
                              : 'bg-gradient-to-t from-gray-400 to-gray-200'
                      }`}
                      style={{
                        height: `${Math.max(item.percentual * 2.5, 10)}px`,
                      }}
                      animate={{
                        height: `${Math.max(item.percentual * 2.5, 10)}px`,
                        scale: mesHover === index ? 1.1 : 1,
                      }}
                      transition={{ duration: 0.3 }}
                    />
                    <span
                      className={`text-xs transition-colors duration-200 ${
                        mesHover === index
                          ? isDarkMode
                            ? 'font-semibold text-blue-400 dark:text-blue-400'
                            : 'font-semibold text-blue-600'
                          : 'text-muted-foreground'
                      }`}
                    >
                      {item.mes}
                    </span>
                  </motion.div>
                ))}
              </div>
            </div>
            {/* Legenda do gráfico */}
            <div className="mt-4 flex flex-wrap justify-center gap-3 text-xs">
              <div className="flex items-center gap-1">
                <div className="h-3 w-3 rounded bg-gradient-to-t from-blue-500 to-blue-300" />
                <span className="text-muted-foreground">Executado</span>
              </div>
              <div className="flex items-center gap-1">
                <div className="h-3 w-3 rounded bg-gradient-to-t from-yellow-500 to-yellow-300" />
                <span className="text-muted-foreground">Atual</span>
              </div>
              <div className="flex items-center gap-1">
                <div className="h-3 w-3 rounded bg-gradient-to-t from-gray-400 to-gray-200" />
                <span className="text-muted-foreground">Projetado</span>
              </div>
            </div>
            <div className="text-muted-foreground mt-2 text-center text-xs">
              Passe o mouse sobre as barras para ver detalhes e comparação com
              VTM
            </div>
          </CardContent>
        </Card>
      </div>

      {/* Cronograma de Vigência - Responsivo */}
      <Card className="w-full">
        <CardHeader className="pb-3 sm:pb-4">
          <CardTitle className="flex items-center gap-2 text-base sm:text-lg">
            <Calendar className="h-4 w-4 sm:h-5 sm:w-5" />
            Cronograma de Vigência
          </CardTitle>
        </CardHeader>
        <CardContent className="p-3 sm:p-6">
          {/* Informações gerais do contrato */}
          <div
            className={`mb-6 rounded-lg p-4 ${
              isDarkMode
                ? 'bg-blue-950/20 dark:bg-blue-950/20'
                : 'bg-blue-50'
            }`}
          >
            <div className="grid grid-cols-1 gap-3 sm:grid-cols-3">
              <div className="text-center">
                <p className="text-muted-foreground text-xs">
                  Início do Contrato
                </p>
                <p
                  className={`font-semibold ${
                    isDarkMode
                      ? 'text-blue-400 dark:text-blue-400'
                      : 'text-blue-600'
                  }`}
                >
                  <DateDisplay value={contrato.dataInicio} />
                </p>
              </div>
              <div className="text-center">
                <p className="text-muted-foreground text-xs">
                  Término Previsto
                </p>
                <p
                  className={`font-semibold ${
                    isDarkMode
                      ? 'text-blue-400 dark:text-blue-400'
                      : 'text-blue-600'
                  }`}
                >
                  <DateDisplay value={contrato.dataTermino} />
                </p>
              </div>
              <div className="text-center">
                <p className="text-muted-foreground text-xs">Duração Total</p>
                <p
                  className={`font-semibold ${
                    isDarkMode
                      ? 'text-blue-400 dark:text-blue-400'
                      : 'text-blue-600'
                  }`}
                >
                  {contrato.prazoInicialMeses} meses
                </p>
              </div>
            </div>
          </div>

          {/* Timeline baseada em anos civis */}
          <div className="space-y-3 sm:space-y-4">
            {(() => {
              const hojeTimeline = new Date()
              const contratoInicio = new Date(contrato.dataInicio)
              const contratoFim = new Date(contrato.dataTermino)

              // Calcular anos civis entre início e fim do contrato
              const anoInicio = contratoInicio.getFullYear()
              const anoFim = contratoFim.getFullYear()

              const duracaoTotal = contrato.prazoInicialMeses
              const valorTotalContrato = contrato.valorGlobal

              const periodos = []

              for (let ano = anoInicio; ano <= anoFim; ano++) {
                // Definir início do período: início do contrato ou 1º de janeiro
                const inicioPeriodo =
                  ano === anoInicio ? contratoInicio : new Date(`${ano}-01-01`)

                // Definir fim do período: fim do contrato ou 31 de dezembro
                const fimPeriodo =
                  ano === anoFim ? contratoFim : new Date(`${ano}-12-31`)

                // Determinar status baseado na data atual
                let status = 'pendente'
                if (hojeTimeline > fimPeriodo) {
                  status = 'concluido'
                } else if (
                  hojeTimeline >= inicioPeriodo &&
                  hojeTimeline <= fimPeriodo
                ) {
                  status = 'em_andamento'
                }

                // Calcular meses desde início do contrato até fim deste período
                const mesesAteAnoFim =
                  (fimPeriodo.getFullYear() - contratoInicio.getFullYear()) *
                    12 +
                  (fimPeriodo.getMonth() - contratoInicio.getMonth()) +
                  1

                const percentualEsperado = Math.min(
                  (mesesAteAnoFim / duracaoTotal) * 100,
                  100,
                )

                periodos.push({
                  descricao: ano.toString(),
                  inicio: inicioPeriodo.toISOString(),
                  fim: fimPeriodo.toISOString(),
                  status,
                  percentualEsperado: percentualEsperado.toFixed(1),
                  valorEsperado:
                    (valorTotalContrato * percentualEsperado) / 100,
                })
              }

              return periodos.map((periodo, index) => {
                const statusConfig = getStatusPeriodo(periodo.status)
                return (
                  <motion.div
                    key={periodo.descricao}
                    initial={{ opacity: 0, x: -20 }}
                    animate={{ opacity: 1, x: 0 }}
                    transition={{ duration: 0.3, delay: index * 0.1 }}
                    className="flex items-start gap-3 rounded-lg border p-3 sm:items-center sm:gap-4 sm:p-4"
                  >
                    <div
                      className="mt-1 h-3 w-3 flex-shrink-0 rounded-full sm:mt-0 sm:h-4 sm:w-4"
                      style={{ backgroundColor: statusConfig.color }}
                    />
                    <div className="min-w-0 flex-1">
                      <div className="flex flex-col justify-between gap-2 sm:flex-row sm:items-center">
                        <h4 className="text-sm font-semibold break-words sm:text-base">
                          {periodo.descricao}
                        </h4>
                        <Badge
                          className={`${statusConfig.className} flex-shrink-0 text-xs`}
                        >
                          {statusConfig.label}
                        </Badge>
                      </div>
                      <div className="mt-1 flex flex-col gap-1 sm:flex-row sm:items-center sm:gap-4">
                        <p className="text-muted-foreground text-xs sm:text-sm">
                          <DateDisplay value={periodo.inicio} /> -{' '}
                          <DateDisplay value={periodo.fim} />
                        </p>
                        <p
                          className={`text-xs ${
                            isDarkMode
                              ? 'text-blue-400 dark:text-blue-400'
                              : 'text-blue-600'
                          }`}
                        >
                          Esperado: {periodo.percentualEsperado}% (
                          <CurrencyDisplay value={periodo.valorEsperado} />)
                        </p>
                      </div>
                    </div>
                  </motion.div>
                )
              })
            })()}
          </div>

          {/* Timeline Visual - Responsivo */}
          <div className="bg-muted/50 mt-4 rounded-lg p-3 sm:mt-6 sm:p-4">
            <div className="flex h-3 items-center gap-1 overflow-hidden sm:h-4">
              {(() => {
                const hojeTimeline = new Date()
                const contratoInicioTimeline = new Date(contrato.dataInicio)
                const contratoFimTimeline = new Date(contrato.dataTermino)

                // Calculate civil years between contract start and end
                const anoInicio = contratoInicioTimeline.getFullYear()
                const anoFim = contratoFimTimeline.getFullYear()

                const periodos = []
                for (let ano = anoInicio; ano <= anoFim; ano++) {
                  // Period start: contract start or January 1st
                  const inicioPeriodo =
                    ano === anoInicio
                      ? contratoInicioTimeline
                      : new Date(`${ano}-01-01`)

                  // Period end: contract end or December 31st
                  const fimPeriodo =
                    ano === anoFim
                      ? contratoFimTimeline
                      : new Date(`${ano}-12-31`)

                  // Determine status based on current date
                  let status = 'pendente'
                  if (hojeTimeline > fimPeriodo) {
                    status = 'concluido'
                  } else if (
                    hojeTimeline >= inicioPeriodo &&
                    hojeTimeline <= fimPeriodo
                  ) {
                    status = 'em_andamento'
                  }

                  periodos.push({
                    descricao: ano.toString(),
                    status,
                  })
                }

                return periodos.map((periodo) => {
                  const statusConfig = getStatusPeriodo(periodo.status)
                  return (
                    <div
                      key={periodo.descricao}
                      className="h-full flex-1 rounded"
                      style={{ backgroundColor: statusConfig.color }}
                      title={`${periodo.descricao} - ${statusConfig.label}`}
                    />
                  )
                })
              })()}
            </div>
            <div className="text-muted-foreground mt-2 flex justify-between text-xs">
              <span className="break-all">
                <DateDisplay value={contrato.dataInicio} />
              </span>
              <span className="break-all">
                <DateDisplay value={contrato.dataTermino} />
              </span>
            </div>
          </div>
        </CardContent>
      </Card>

      <Card className="w-full">
        <CardHeader className="pb-3 sm:pb-4">
          <CardTitle className="flex items-center gap-2 text-base sm:text-lg">
            <PieChart className="h-4 w-4 sm:h-5 sm:w-5" />
            Distribuição por Unidade
          </CardTitle>
        </CardHeader>
        <CardContent className="p-3 sm:p-6">
          {(() => {
            // Usar dados reais das unidades vinculadas do contrato
            const unidadesReais = contrato.unidadesVinculadas ?? []

            // Se não há unidades vinculadas, mostrar fallback
            if (unidadesReais.length === 0) {
              return (
                <div className="flex flex-col items-center justify-center py-12 text-center">
                  <Building className="text-muted-foreground mb-4 h-12 w-12" />
                  <h3 className="mb-2 text-lg font-semibold">
                    Nenhuma unidade vinculada
                  </h3>
                  <p className="text-muted-foreground">
                    Este contrato ainda não possui unidades vinculadas.
                  </p>
                </div>
              )
            }

            // Calcular dados baseados nas unidades reais
            const unidadesComputadas = unidadesReais.map((unidade) => {
              const percentualValor =
                contrato.valorTotalAtribuido > 0
                  ? (unidade.valorAtribuido / contrato.valorTotalAtribuido) *
                    100
                  : 0
              const valorTotalMensal =
                vtmTotalContrato * (percentualValor / 100)

              return {
                ...unidade,
                nome: getUnidadeNome(unidade.unidadeSaudeId),
                percentualValor: Math.round(percentualValor * 10) / 10, // Arredondar para 1 decimal
                valorTotalMensal,
              }
            })

            return (
              <div className="grid grid-cols-1 gap-6 sm:gap-8 xl:grid-cols-2">
                {/* Gráfico de Pizza Interativo - Responsivo */}
                <div className="relative order-2 flex items-center justify-center xl:order-1">
                  {unidadeHover !== null &&
                    unidadeHover < unidadesComputadas.length && (
                      <motion.div
                        initial={{ opacity: 0, scale: 0.8 }}
                        animate={{ opacity: 1, scale: 1 }}
                        className="absolute top-2 left-1/2 z-30 max-w-xs -translate-x-1/2 transform rounded-lg bg-black px-3 py-2 text-xs text-white shadow-xl sm:top-4 sm:px-4 sm:py-3 sm:text-sm"
                      >
                        <div className="text-center">
                          <p className="font-semibold break-words">
                            {unidadesComputadas[unidadeHover].nome}
                          </p>
                          <p>
                            {unidadesComputadas[unidadeHover].percentualValor}%
                            do total
                          </p>
                          <p className="break-all">
                            <CurrencyDisplay
                              value={
                                unidadesComputadas[unidadeHover]
                                  .valorTotalMensal
                              }
                            />
                            /mês
                          </p>
                          <p className="mt-1 text-xs text-gray-300">
                            Valor atribuído:{' '}
                            <CurrencyDisplay
                              value={
                                unidadesComputadas[unidadeHover].valorAtribuido
                              }
                            />
                          </p>
                        </div>
                      </motion.div>
                    )}

                  <div className="relative h-48 w-48 sm:h-56 sm:w-56">
                    <svg
                      viewBox="0 0 100 100"
                      className="h-full w-full -rotate-90 transform"
                    >
                      {unidadesComputadas.map((unidade, index) => {
                        const startAngle = unidadesComputadas
                          .slice(0, index)
                          .reduce((acc, u) => acc + u.percentualValor * 3.6, 0)
                        const endAngle =
                          startAngle + unidade.percentualValor * 3.6

                        const x1 =
                          50 + 35 * Math.cos((startAngle * Math.PI) / 180)
                        const y1 =
                          50 + 35 * Math.sin((startAngle * Math.PI) / 180)
                        const x2 =
                          50 + 35 * Math.cos((endAngle * Math.PI) / 180)
                        const y2 =
                          50 + 35 * Math.sin((endAngle * Math.PI) / 180)

                        const largeArcFlag =
                          unidade.percentualValor > 50 ? 1 : 0

                        return (
                          <motion.path
                            key={unidade.id}
                            d={`M 50 50 L ${x1} ${y1} A 35 35 0 ${largeArcFlag} 1 ${x2} ${y2} Z`}
                            fill={coresPizza[index % coresPizza.length].cor}
                            className="cursor-pointer transition-all duration-300"
                            onMouseEnter={() => setUnidadeHover(index)}
                            onMouseLeave={() => setUnidadeHover(null)}
                            onTouchStart={() => setUnidadeHover(index)}
                            onTouchEnd={() => setUnidadeHover(null)}
                            animate={{
                              scale: unidadeHover === index ? 1.05 : 1,
                              opacity:
                                unidadeHover !== null && unidadeHover !== index
                                  ? 0.7
                                  : 1,
                            }}
                            transition={{ duration: 0.2 }}
                            style={{
                              filter:
                                unidadeHover === index
                                  ? 'drop-shadow(0 4px 8px rgba(0,0,0,0.2))'
                                  : 'none',
                              transformOrigin: '50px 50px',
                            }}
                          />
                        )
                      })}
                    </svg>

                    {/* Centro do gráfico */}
                    <div className="absolute inset-0 flex items-center justify-center">
                      <div
                        className={`flex h-16 w-16 items-center justify-center rounded-full text-center shadow-lg sm:h-20 sm:w-20 ${
                          isDarkMode
                            ? 'bg-gray-800 dark:bg-gray-800'
                            : 'bg-white'
                        }`}
                      >
                        <div>
                          <p
                            className={`text-lg font-bold sm:text-2xl ${
                              isDarkMode
                                ? 'text-blue-400 dark:text-blue-400'
                                : 'text-blue-600'
                            }`}
                          >
                            {unidadesComputadas.length}
                          </p>
                          <p className="text-muted-foreground text-xs">
                            Unidades
                          </p>
                        </div>
                      </div>
                    </div>
                  </div>
                </div>

                {/* Legenda e Detalhes - Responsivo */}
                <div className="order-1 space-y-3 xl:order-2">
                  <h4 className="mb-3 text-base font-semibold sm:mb-4 sm:text-lg">
                    Detalhamento por Unidade
                  </h4>
                  <div className="max-h-80 space-y-2 overflow-y-auto sm:max-h-96 sm:space-y-3">
                    {unidadesComputadas.map((unidade, index) => (
                      <motion.div
                        key={unidade.id}
                        initial={{ opacity: 0, x: 20 }}
                        animate={{ opacity: 1, x: 0 }}
                        transition={{ duration: 0.3, delay: index * 0.1 }}
                        className={`flex items-center gap-3 rounded-xl border-2 p-3 transition-all duration-300 sm:gap-4 sm:p-4 ${
                          unidadeHover === index
                            ? isDarkMode
                              ? 'scale-105 transform border-blue-600 bg-blue-950/30 shadow-md dark:border-blue-600 dark:bg-blue-950/30'
                              : 'scale-105 transform border-blue-300 bg-blue-50 shadow-md'
                            : isDarkMode
                              ? 'border-gray-700 hover:border-gray-600 hover:bg-gray-800/50 dark:border-gray-700 dark:hover:border-gray-600 dark:hover:bg-gray-800/50'
                              : 'border-gray-200 hover:border-gray-300 hover:bg-gray-50'
                        }`}
                        style={{
                          filter:
                            unidadeHover === index
                              ? 'drop-shadow(0 4px 8px rgba(0,0,0,0.2))'
                              : 'none',
                          transformOrigin: '50px 50px',
                        }}
                      >
                        <div className="flex min-w-0 flex-1 items-center gap-2 sm:gap-3">
                          <div
                            className={`h-4 w-4 flex-shrink-0 rounded-full shadow-sm sm:h-6 sm:w-6 ${
                              unidadeHover === index
                                ? isDarkMode
                                  ? 'ring-2 ring-blue-500 dark:ring-blue-500'
                                  : 'ring-2 ring-blue-300'
                                : ''
                            }`}
                            style={{
                              backgroundColor:
                                coresPizza[index % coresPizza.length].cor,
                            }}
                          />
                          <div className="min-w-0 flex-1">
                            <h4 className="text-xs font-semibold break-words sm:text-sm">
                              {unidade.nome}
                            </h4>
                            <div className="text-muted-foreground mt-1 flex flex-col gap-1 text-xs sm:flex-row sm:items-center sm:gap-4">
                              <span className="font-medium">
                                {unidade.percentualValor}% do total
                              </span>
                              <span className="break-all">
                                <CurrencyDisplay
                                  value={unidade.valorTotalMensal}
                                />
                                /mês
                              </span>
                            </div>
                            <div className="text-muted-foreground mt-1 text-xs">
                              Valor atribuído:{' '}
                              <CurrencyDisplay value={unidade.valorAtribuido} />
                            </div>
                          </div>
                        </div>

                        {/* Barra de progresso */}
                        <div className="w-16 flex-shrink-0 sm:w-20">
                          <div className="h-2 w-full rounded-full bg-gray-200">
                            <motion.div
                              className={`h-2 rounded-full bg-gradient-to-r ${coresPizza[index % coresPizza.length].gradiente}`}
                              initial={{ width: 0 }}
                              animate={{
                                width: `${Math.min(unidade.percentualValor, 100)}%`,
                              }}
                              transition={{ duration: 0.8, delay: index * 0.1 }}
                            />
                          </div>
                        </div>
                      </motion.div>
                    ))}
                  </div>
                </div>
              </div>
            )
          })()}

          {/* Resumo Financeiro - Responsivo */}
          <div
            className={`mt-6 rounded-xl border p-4 sm:mt-8 sm:p-6 ${
              isDarkMode
                ? 'bg-gradient-to-r from-blue-950/20 to-purple-950/20 dark:from-blue-950/20 dark:to-purple-950/20'
                : 'bg-gradient-to-r from-blue-50 to-purple-50'
            }`}
          >
            <h4 className="mb-3 text-center text-base font-semibold sm:mb-4 sm:text-lg">
              Resumo Financeiro
            </h4>
            {(() => {
              const unidadesReaisResumo = contrato.unidadesVinculadas ?? []
              const maiorParticipacao =
                unidadesReaisResumo.length > 0
                  ? Math.max(
                      ...unidadesReaisResumo.map(
                        (u) =>
                          (u.valorAtribuido / contrato.valorTotalAtribuido) *
                          100,
                      ),
                    )
                  : 0

              return (
                <div className="grid grid-cols-1 gap-4 sm:grid-cols-4 sm:gap-6">
                  <div
                    className={`rounded-lg p-3 text-center shadow-sm sm:p-4 ${
                      isDarkMode ? 'bg-gray-800/50' : 'bg-white'
                    }`}
                  >
                    <div
                      className={`mx-auto mb-2 flex h-10 w-10 items-center justify-center rounded-full sm:h-12 sm:w-12 ${
                        isDarkMode
                          ? 'bg-blue-950/30 dark:bg-blue-950/30'
                          : 'bg-blue-100'
                      }`}
                    >
                      <DollarSign
                        className={`h-5 w-5 sm:h-6 sm:w-6 ${
                          isDarkMode
                            ? 'text-blue-400 dark:text-blue-400'
                            : 'text-blue-600'
                        }`}
                      />
                    </div>
                    <p className="text-muted-foreground text-xs sm:text-sm">
                      VTM do Contrato
                    </p>
                    <p
                      className={`text-base font-bold break-all sm:text-xl ${
                        isDarkMode
                          ? 'text-blue-400 dark:text-blue-400'
                          : 'text-blue-600'
                      }`}
                    >
                      <CurrencyDisplay value={vtmTotalContrato} />
                      /mês
                    </p>
                  </div>
                  <div
                    className={`rounded-lg p-3 text-center shadow-sm sm:p-4 ${
                      isDarkMode ? 'bg-gray-800/50' : 'bg-white'
                    }`}
                  >
                    <div
                      className={`mx-auto mb-2 flex h-10 w-10 items-center justify-center rounded-full sm:h-12 sm:w-12 ${
                        isDarkMode
                          ? 'bg-green-950/30 dark:bg-green-950/30'
                          : 'bg-green-100'
                      }`}
                    >
                      <TrendingUp
                        className={`h-5 w-5 sm:h-6 sm:w-6 ${
                          isDarkMode
                            ? 'text-green-400 dark:text-green-400'
                            : 'text-green-600'
                        }`}
                      />
                    </div>
                    <p className="text-muted-foreground text-xs sm:text-sm">
                      Gasto Médio por Dia
                    </p>
                    <p
                      className={`text-base font-bold break-all sm:text-xl ${
                        isDarkMode
                          ? 'text-green-400 dark:text-green-400'
                          : 'text-green-600'
                      }`}
                    >
                      <CurrencyDisplay value={gastoMedioPorDia} />
                      /dia
                    </p>
                  </div>
                  <div
                    className={`rounded-lg p-3 text-center shadow-sm sm:p-4 ${
                      isDarkMode ? 'bg-gray-800/50' : 'bg-white'
                    }`}
                  >
                    <div
                      className={`mx-auto mb-2 flex h-10 w-10 items-center justify-center rounded-full sm:h-12 sm:w-12 ${
                        isDarkMode
                          ? 'bg-yellow-950/30 dark:bg-yellow-950/30'
                          : 'bg-yellow-100'
                      }`}
                    >
                      <Target
                        className={`h-5 w-5 sm:h-6 sm:w-6 ${
                          isDarkMode
                            ? 'text-yellow-400 dark:text-yellow-400'
                            : 'text-yellow-600'
                        }`}
                      />
                    </div>
                    <p className="text-muted-foreground text-xs sm:text-sm">
                      Maior Participação
                    </p>
                    <p
                      className={`text-base font-bold sm:text-xl ${
                        isDarkMode
                          ? 'text-yellow-400 dark:text-yellow-400'
                          : 'text-yellow-600'
                      }`}
                    >
                      {maiorParticipacao.toFixed(1)}%
                    </p>
                  </div>
                  <div
                    className={`rounded-lg p-3 text-center shadow-sm sm:p-4 ${
                      isDarkMode ? 'bg-gray-800/50' : 'bg-white'
                    }`}
                  >
                    <div
                      className={`mx-auto mb-2 flex h-10 w-10 items-center justify-center rounded-full sm:h-12 sm:w-12 ${
                        isDarkMode
                          ? 'bg-purple-950/30 dark:bg-purple-950/30'
                          : 'bg-purple-100'
                      }`}
                    >
                      <Building
                        className={`h-5 w-5 sm:h-6 sm:w-6 ${
                          isDarkMode
                            ? 'text-purple-400 dark:text-purple-400'
                            : 'text-purple-600'
                        }`}
                      />
                    </div>
                    <p className="text-muted-foreground text-xs sm:text-sm">
                      Progresso Temporal
                    </p>
                    <p
                      className={`text-base font-bold sm:text-xl ${
                        isDarkMode
                          ? 'text-purple-400 dark:text-purple-400'
                          : 'text-purple-600'
                      }`}
                    >
                      {progressoTemporal.toFixed(1)}%
                    </p>
                    <p className="text-muted-foreground mt-1 text-xs">
                      {diasVigentes} de {diasTotais} dias
                    </p>
                  </div>
                </div>
              )
            })()}
          </div>

          <div className="text-muted-foreground mt-4 text-center text-xs sm:text-sm">
            Passe o mouse sobre o gráfico para ver detalhes
          </div>
        </CardContent>
      </Card>
    </div>
  )
}<|MERGE_RESOLUTION|>--- conflicted
+++ resolved
@@ -6,7 +6,6 @@
   DollarSign,
   Target,
   Building,
-  AlertCircle,
 } from 'lucide-react'
 import { useTheme } from 'next-themes'
 import { useState, useEffect } from 'react'
@@ -353,28 +352,16 @@
 
             {/* Progresso Temporal */}
             <div
-<<<<<<< HEAD
               className={cn(
                 'rounded-lg p-3 text-center sm:p-4',
-                isDarkMode ? 'bg-blue-950/20 dark:bg-blue-950/20' : 'bg-blue-50',
+                contratoVencido
+                  ? isDarkMode
+                    ? 'bg-red-950/20 dark:bg-red-950/20'
+                    : 'bg-red-50'
+                  : isDarkMode
+                    ? 'bg-blue-950/20 dark:bg-blue-950/20'
+                    : 'bg-blue-50',
               )}
-            >
-              <p className="text-muted-foreground text-xs sm:text-sm">
-                Progresso Temporal
-              </p>
-              <p
-                className={cn(
-                  'text-base font-bold sm:text-xl',
-                  isDarkMode
-                    ? 'text-blue-400 dark:text-blue-400'
-                    : 'text-blue-600',
-                )}
-=======
-              className={`rounded-lg p-3 text-center sm:p-4 ${
-                contratoVencido
-                  ? 'bg-red-50'
-                  : 'bg-blue-50'
-              }`}
             >
               <div className="mb-2 flex items-center justify-center gap-2">
                 <p className="text-muted-foreground text-xs sm:text-sm">
@@ -382,37 +369,41 @@
                 </p>
                 {contratoVencido && (
                   <Badge
-                    className="bg-red-100 text-red-800 hover:bg-red-200"
+                    variant="destructive"
+                    className="text-xs"
                     data-testid="contrato-vencido-badge"
                   >
-                    <AlertCircle className="mr-1 h-3 w-3" />
                     Vencido
                   </Badge>
                 )}
               </div>
               <p
-                className={`text-base font-bold sm:text-xl ${
-                  contratoVencido ? 'text-red-600' : 'text-blue-600'
-                }`}
->>>>>>> b740825b
+                className={cn(
+                  'text-base font-bold sm:text-xl',
+                  contratoVencido
+                    ? isDarkMode
+                      ? 'text-red-400 dark:text-red-400'
+                      : 'text-red-600'
+                    : isDarkMode
+                      ? 'text-blue-400 dark:text-blue-400'
+                      : 'text-blue-600',
+                )}
               >
                 {diasVigentes} dias vigentes de {diasTotais} dias
               </p>
               <div className="mt-3">
                 <div className="mb-2 flex items-center justify-between">
                   <span
-<<<<<<< HEAD
                     className={cn(
                       'text-xs font-medium',
-                      isDarkMode
-                        ? 'text-blue-400 dark:text-blue-400'
-                        : 'text-blue-600',
+                      contratoVencido
+                        ? isDarkMode
+                          ? 'text-red-400 dark:text-red-400'
+                          : 'text-red-600'
+                        : isDarkMode
+                          ? 'text-blue-400 dark:text-blue-400'
+                          : 'text-blue-600',
                     )}
-=======
-                    className={`text-xs font-medium ${
-                      contratoVencido ? 'text-red-600' : 'text-blue-600'
-                    }`}
->>>>>>> b740825b
                   >
                     {progressoTemporal.toFixed(1)}%
                   </span>
@@ -423,27 +414,28 @@
                   </span>
                 </div>
                 <div
-<<<<<<< HEAD
                   className={cn(
                     'h-2.5 w-full rounded-full',
-                    isDarkMode ? 'bg-blue-900/50' : 'bg-blue-200',
+                    contratoVencido
+                      ? isDarkMode
+                        ? 'bg-red-900/50'
+                        : 'bg-red-200'
+                      : isDarkMode
+                        ? 'bg-blue-900/50'
+                        : 'bg-blue-200',
                   )}
                 >
                   <div
                     className={cn(
                       'h-2.5 rounded-full transition-all duration-300',
-                      isDarkMode ? 'bg-blue-500' : 'bg-blue-600',
+                      contratoVencido
+                        ? isDarkMode
+                          ? 'bg-red-500'
+                          : 'bg-red-600'
+                        : isDarkMode
+                          ? 'bg-blue-500'
+                          : 'bg-blue-600',
                     )}
-=======
-                  className={`h-2.5 w-full rounded-full ${
-                    contratoVencido ? 'bg-red-200' : 'bg-blue-200'
-                  }`}
-                >
-                  <div
-                    className={`h-2.5 rounded-full transition-all duration-300 ${
-                      contratoVencido ? 'bg-red-600' : 'bg-blue-600'
-                    }`}
->>>>>>> b740825b
                     style={{ width: `${Math.min(progressoTemporal, 100)}%` }}
                   />
                 </div>
