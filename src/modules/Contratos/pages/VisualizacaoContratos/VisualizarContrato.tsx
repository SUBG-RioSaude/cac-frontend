import { useState, useEffect, useCallback } from 'react'
import { useParams, useNavigate } from 'react-router-dom'
import { motion, AnimatePresence } from 'framer-motion'
import { Button } from '@/components/ui/button'
import { Card, CardContent } from '@/components/ui/card'
import { Tabs, TabsContent, TabsList, TabsTrigger } from '@/components/ui/tabs'
import { ArrowLeft, Edit, Download, MoreHorizontal } from 'lucide-react'
import {
  DropdownMenu,
  DropdownMenuContent,
  DropdownMenuItem,
  DropdownMenuTrigger,
} from '@/components/ui/dropdown-menu'
import { Badge } from '@/components/ui/badge'
import { Separator } from '@/components/ui/separator'

// Componentes das abas
import { DetalhesContrato } from '../../components/VisualizacaoContratos/detalhes-contrato'
import { RegistroAlteracoes } from '../../components/VisualizacaoContratos/registro-alteracoes'
import { IndicadoresRelatorios } from '../../components/VisualizacaoContratos/indicadores-relatorios'

import type { ContratoDetalhado } from '../../types/contrato'
import { useContratoDetalhado } from '../../hooks/use-contratos'
import type { AlteracaoContratualForm } from '../../types/alteracoes-contratuais'
import { currencyUtils } from '@/lib/utils'
import { AlteracoesContratuais } from '../../components/AlteracoesContratuais/alteracoes-contratuais'
import { ContractChat } from '../../components/Timeline/contract-chat'
import { TabDocumentos } from '../../components/Documentos/tab-documentos'
import { useTimelineIntegration } from '../../hooks/useTimelineIntegration'
import type { TimelineEntry } from '../../types/timeline'
import type { ChatMessage } from '../../types/timeline'
import { 
  getActiveTabs, 
  getDefaultTab, 
  isTabEnabled, 
  getGridCols 
} from '../../config/tabs-config'

export function VisualizarContrato() {
  const { id } = useParams<{ id: string }>()
  const navigate = useNavigate()
  const [abaAtiva, setAbaAtiva] = useState(() => getDefaultTab())
  const [modoEdicaoGlobal, setModoEdicaoGlobal] = useState(false)
  const [entradasTimeline, setEntradasTimeline] = useState<TimelineEntry[]>([])
  
  // Buscar contrato da API usando React Query
  const { 
    data: contrato, 
    isLoading: loading, 
    isError,
    error,
    refetch
  } = useContratoDetalhado(id || '', { enabled: !!id })

  
  // Integração com timeline
  const { criarEntradaAlteracao, criarMarcosAlteracao, atualizarStatusAlteracao } = useTimelineIntegration({
    contratoId: contrato?.id || '',
    onAdicionarEntrada: (entrada) => {
      console.log('Nova entrada adicionada à timeline:', entrada)
      // Atualizar estado local das entradas
      setEntradasTimeline(prev => [entrada, ...prev])
    }
  })

  const getStatusBadge = (status: string) => {
    const statusConfig = {
      ativo: {
        variant: 'default' as const,
        label: 'Ativo',
        className:
          'bg-green-100 text-green-800 px-3 py-1 text-sm font-semibold',
      },
      vencendo: {
        variant: 'secondary' as const,
        label: 'Vencendo em Breve',
        className:
          'bg-yellow-100 text-yellow-800 px-3 py-1 text-sm font-semibold',
      },
      vencido: {
        variant: 'destructive' as const,
        label: 'Vencido',
        className: 'bg-red-100 text-red-800 px-3 py-1 text-sm font-semibold',
      },
      suspenso: {
        variant: 'outline' as const,
        label: 'Suspenso',
        className: 'bg-gray-100 text-gray-800 px-3 py-1 text-sm font-semibold',
      },
      encerrado: {
        variant: 'outline' as const,
        label: 'Encerrado',
        className: 'bg-blue-100 text-blue-800 px-3 py-1 text-sm font-semibold',
      },
    }

    const config =
      statusConfig[status as keyof typeof statusConfig] || statusConfig.ativo
    return <Badge className={config.className}>{config.label}</Badge>
  }

  

  const handleEditarGlobal = () => {
    setModoEdicaoGlobal(!modoEdicaoGlobal)
  }

  const handleExportar = () => {
    console.log('Exportar contrato:', contrato)
  }

  // Handlers para integração com alterações contratuais

  const handleSalvarAlteracao = useCallback(async (alteracao: AlteracaoContratualForm) => {
    try {
      // Simular usuário atual
      const autor = {
        id: '1',
        nome: 'João Silva',
        tipo: 'usuario' as const
      }
      
      // Criar entrada na timeline
      criarEntradaAlteracao(alteracao, autor)
      
      // Criar marcos relacionados se necessário
      criarMarcosAlteracao(alteracao)
      
      console.log('Alteração salva e integrada à timeline:', alteracao)
    } catch (error) {
      console.error('Erro ao salvar alteração:', error)
    }
  }, [criarEntradaAlteracao, criarMarcosAlteracao])

  const handleSubmeterAlteracao = useCallback(async (alteracao: AlteracaoContratualForm) => {
    try {
      await handleSalvarAlteracao(alteracao)
      
      // Atualizar status para submetida
      if (alteracao.id) {
        atualizarStatusAlteracao(alteracao.id, 'submetida')
      }
      
      console.log('Alteração submetida:', alteracao)
    } catch (error) {
      console.error('Erro ao submeter alteração:', error)
    }
  }, [handleSalvarAlteracao, atualizarStatusAlteracao])

  const handleMarcarChatComoAlteracao = useCallback((mensagem: ChatMessage) => {
    // Converter mensagem do chat em entrada do registro de alterações
    const autor = {
      id: mensagem.remetente.id,
      nome: mensagem.remetente.nome,
      tipo: mensagem.remetente.tipo
    }
    
    const entradaChat = {
      id: `chat_${mensagem.id}`,
      contratoId: contrato?.id || '',
      tipo: 'manual' as const,
      categoria: 'observacao' as const,
      titulo: `Observação do Chat - ${mensagem.remetente.nome}`,
      descricao: mensagem.conteudo,
      dataEvento: mensagem.dataEnvio,
      autor,
      status: 'ativo' as const,
      prioridade: 'media' as const,
      tags: ['chat', 'observacao'],
      criadoEm: new Date().toISOString()
    }
    
    // Adicionar à timeline
    setEntradasTimeline(prev => [entradaChat, ...prev])
    
    console.log('Mensagem do chat marcada como alteração:', entradaChat)
  }, [contrato])

  // Função para validar mudança de aba
  const handleTabChange = useCallback((novaAba: string) => {
    if (isTabEnabled(novaAba)) {
      setAbaAtiva(novaAba)
    } else {
      // Se aba está desabilitada, redireciona para aba padrão
      console.warn(`Aba "${novaAba}" está desabilitada. Redirecionando para aba padrão.`)
      setAbaAtiva(getDefaultTab())
    }
  }, [])

  // Validar aba ativa quando componente carrega
  useEffect(() => {
    if (!isTabEnabled(abaAtiva)) {
      setAbaAtiva(getDefaultTab())
    }
  }, [abaAtiva])

  if (loading) {
    return (
      <div className="from-background to-muted/20 min-h-screen bg-gradient-to-br">
        <div className="p-4 sm:p-6 lg:p-8">
          <div className="animate-pulse space-y-6">
            <div className="bg-muted h-8 w-1/3 rounded"></div>
            <div className="bg-muted h-32 rounded"></div>
            <div className="bg-muted h-96 rounded"></div>
          </div>
        </div>
      </div>
    )
  }

  if (isError) {
    return (
      <div className="from-background to-muted/20 flex min-h-screen items-center justify-center bg-gradient-to-br">
        <Card className="w-full max-w-md">
          <CardContent className="p-6 text-center">
            <h2 className="mb-2 text-xl font-semibold">
              Erro ao carregar contrato
            </h2>
            <p className="text-muted-foreground mb-4">
              {error instanceof Error 
                ? error.message 
                : 'Não foi possível carregar os dados do contrato. Tente novamente.'}
            </p>
            <div className="flex gap-2 justify-center">
              <Button onClick={() => refetch()} variant="outline">
                Tentar novamente
              </Button>
              <Button onClick={() => navigate('/contratos')}>
                Voltar para Lista
              </Button>
            </div>
          </CardContent>
        </Card>
      </div>
    )
  }

  if (!contrato) {
    return (
      <div className="from-background to-muted/20 flex min-h-screen items-center justify-center bg-gradient-to-br">
        <Card className="w-full max-w-md">
          <CardContent className="p-6 text-center">
            <h2 className="mb-2 text-xl font-semibold">
              Contrato não encontrado
            </h2>
            <p className="text-muted-foreground mb-4">
              O contrato solicitado não foi encontrado.
            </p>
            <Button onClick={() => navigate('/contratos')}>
              Voltar para Lista
            </Button>
          </CardContent>
        </Card>
      </div>
    )
  }

  return (
    <div className="from-background to-muted/20 min-h-screen bg-gradient-to-br">
      <div className="space-y-4 p-3 sm:space-y-6 sm:p-4 lg:p-6 xl:p-8">
        {/* Header Responsivo */}
        <motion.div
          initial={{ opacity: 0, y: -20 }}
          animate={{ opacity: 1, y: 0 }}
          transition={{ duration: 0.5 }}
          className="rounded-xl border bg-white/90 p-4 shadow-sm backdrop-blur-sm sm:p-6"
        >
          <div className="mb-4 flex flex-col gap-4 sm:mb-6">
            {/* Linha superior - Navegação e ações */}
            <div className="flex flex-col justify-between gap-3 sm:flex-row sm:items-center">
              <div className="flex items-center gap-3">
                <Button
                  variant="ghost"
                  size="sm"
                  onClick={() => navigate('/contratos')}
                  className="flex items-center gap-2 text-xs sm:text-sm"
                >
                  <ArrowLeft className="h-3 w-3 sm:h-4 sm:w-4" />
                  <span className="xs:inline hidden">Voltar</span>
                </Button>
                <Separator orientation="vertical" className="h-4 sm:h-6" />
              </div>

              {/* Ações do header - Responsivo */}
              <div className="flex items-center justify-between gap-2 sm:justify-end sm:gap-3">
                {/* Contador de dias - Sempre visível mas adaptativo */}
                <div className="text-center sm:text-right">
                  <p className="text-lg font-bold text-green-600 sm:text-2xl">
                    {(() => {
                      const hoje = new Date()
                      const dataInicio = new Date(contrato.dataInicio)
                      const diffTime = hoje.getTime() - dataInicio.getTime()
                      const diffDays = Math.ceil(
                        diffTime / (1000 * 60 * 60 * 24),
                      )
                      return diffDays > 0 ? diffDays : 0
                    })()}
                  </p>
                  <p className="text-muted-foreground text-xs">dias vigente</p>
                </div>

                <div className="flex items-center gap-1 sm:gap-2">
                  <Button
                    variant="outline"
                    size="sm"
                    onClick={handleExportar}
                    className="bg-transparent text-xs sm:text-sm"
                  >
                    <Download className="h-3 w-3 sm:mr-2 sm:h-4 sm:w-4" />
                    <span className="hidden sm:inline">Exportar</span>
                  </Button>
                  <Button
                    onClick={handleEditarGlobal}
                    variant={modoEdicaoGlobal ? 'destructive' : 'default'}
                    size="sm"
                    className="text-xs sm:text-sm"
                  >
                    <Edit className="h-3 w-3 sm:mr-2 sm:h-4 sm:w-4" />
                    <span className="hidden md:inline">
                      {modoEdicaoGlobal ? 'Cancelar' : 'Editar Tudo'}
                    </span>
                    <span className="md:hidden">
                      {modoEdicaoGlobal ? 'Cancelar' : 'Editar'}
                    </span>
                  </Button>
                  <DropdownMenu>
                    <DropdownMenuTrigger asChild>
                      <Button variant="ghost" size="sm">
                        <MoreHorizontal className="h-3 w-3 sm:h-4 sm:w-4" />
                      </Button>
                    </DropdownMenuTrigger>
                    <DropdownMenuContent align="end">
                      <DropdownMenuItem onClick={handleExportar}>
                        <Download className="mr-2 h-4 w-4" />
                        Exportar PDF
                      </DropdownMenuItem>
                    </DropdownMenuContent>
                  </DropdownMenu>
                </div>
              </div>
            </div>

            {/* Título e status */}
            <div className="space-y-3">
              <div className="flex flex-col gap-3 sm:flex-row sm:items-center">
                <h1 className="text-xl font-bold break-all sm:text-2xl lg:text-3xl">
                  {contrato.numeroContrato}
                </h1>
                <div className="flex items-center gap-2">
                  {getStatusBadge(contrato.status || '')}
                </div>
              </div>
              <p className="text-muted-foreground text-sm break-words sm:text-base">
                {contrato.fornecedor.razaoSocial}
              </p>
            </div>
          </div>

          {/* Resumo Rápido - Responsivo */}
          <Card className="mb-4 sm:mb-6">
            <CardContent className="p-3 sm:p-4 lg:p-6">
              <div className="grid grid-cols-1 gap-3 sm:grid-cols-2 sm:gap-4 lg:grid-cols-3">
                <div className="text-center sm:text-left">
                  <p className="text-muted-foreground text-xs sm:text-sm">
                    Valor Total
                  </p>
                  <p className="text-base font-semibold break-all sm:text-lg">
                    {currencyUtils.formatar(contrato.valorTotal)}
                  </p>
                </div>
                <div className="text-center sm:text-left">
                  <p className="text-muted-foreground text-xs sm:text-sm">
                    Vigência
                  </p>
                  <p className="text-xs font-medium break-words sm:text-sm">
                    {new Date(contrato.dataInicio).toLocaleDateString('pt-BR')}{' '}
                    -{' '}
                    {new Date(contrato.dataTermino).toLocaleDateString('pt-BR')}
                  </p>
                </div>
                <div className="text-center sm:col-span-2 sm:text-left lg:col-span-1">
                  <p className="text-muted-foreground text-xs sm:text-sm">
                    Execução
                  </p>
                  <p className="text-base font-semibold text-blue-600 sm:text-lg">
                    {contrato.indicadores.percentualExecutado}%
                  </p>
                </div>
              </div>
            </CardContent>
          </Card>

          <div className="rounded-lg border bg-white shadow-sm">
            <Tabs
              value={abaAtiva}
              onValueChange={handleTabChange}
              className="w-full"
            >
              <TabsList className={`grid h-auto w-full ${
                getGridCols() === 1 ? 'grid-cols-1' :
                getGridCols() === 2 ? 'grid-cols-2' : 
                getGridCols() === 3 ? 'grid-cols-3' :
                getGridCols() === 4 ? 'grid-cols-4' :
                getGridCols() === 5 ? 'grid-cols-5' :
                'grid-cols-6'
              } rounded-lg bg-gray-50 p-1`}>
                {getActiveTabs().map((tab) => (
                  <TabsTrigger
                    key={tab.id}
                    value={tab.id}
                    className={`flex flex-col items-center gap-1 rounded-md px-2 py-3 text-xs font-medium transition-all duration-200 data-[state=active]:border ${tab.icon.activeBorder} ${tab.icon.activeBg} ${tab.icon.activeText} data-[state=active]:shadow-sm sm:flex-row sm:gap-2 sm:px-4 sm:text-sm`}
                  >
                    <div className={`h-2 w-2 rounded-full ${tab.icon.color} ${tab.icon.bgColor} sm:h-3 sm:w-3`}></div>
                    <span className="text-center">{tab.label}</span>
                  </TabsTrigger>
                ))}
              </TabsList>
            </Tabs>
          </div>
        </motion.div>

        {/* Conteúdo das Abas - Responsivo */}
        <motion.div
          initial={{ opacity: 0, y: 20 }}
          animate={{ opacity: 1, y: 0 }}
          transition={{ duration: 0.5, delay: 0.1 }}
          className="w-full"
        >
          <Tabs value={abaAtiva} onValueChange={handleTabChange} className="w-full">
            <AnimatePresence mode="wait">
              <motion.div
                key={abaAtiva}
                initial={{ opacity: 0, x: 20 }}
                animate={{ opacity: 1, x: 0 }}
                exit={{ opacity: 0, x: -20 }}
                transition={{ duration: 0.3 }}
                className="w-full"
              >
                {/* Renderizar apenas abas ativas */}
                {isTabEnabled('detalhes') && (
                  <TabsContent value="detalhes" className="mt-0 w-full">
                    <DetalhesContrato contrato={contrato} />
                  </TabsContent>
                )}

                {isTabEnabled('alteracoes') && (
                  <TabsContent value="alteracoes" className="mt-0 w-full">
                    <RegistroAlteracoes 
                      alteracoes={contrato.alteracoes} 
                      entradasTimeline={entradasTimeline}
                      onAdicionarObservacao={() => handleTabChange('timeline')}
                    />
                  </TabsContent>
                )}

                {isTabEnabled('indicadores') && (
                  <TabsContent value="indicadores" className="mt-0 w-full">
                    <IndicadoresRelatorios
                      indicadores={contrato.indicadores}
                      unidades={contrato.unidades}
                      valorTotal={contrato.valorTotal}
                    />
                  </TabsContent>
                )}

                {isTabEnabled('alteracoes-contratuais') && (
                  <TabsContent value="alteracoes-contratuais" className="mt-0 w-full">
                    <AlteracoesContratuais 
                      contratoId={contrato.id} 
                      numeroContrato={contrato.numeroContrato}
                      valorOriginal={contrato.valorTotal}
                      onSalvar={handleSalvarAlteracao}
                      onSubmeter={handleSubmeterAlteracao}
                      key={contrato.id}
                    />
                  </TabsContent>
                )}

                {isTabEnabled('documentos') && (
                  <TabsContent value="documentos" className="mt-0 w-full">
                    <TabDocumentos 
                      checklistData={{
                        termoReferencia: { entregue: false },
                        homologacao: { entregue: false },
                        ataRegistroPrecos: { entregue: false },
                        garantiaContratual: { entregue: false },
                        contrato: { entregue: false },
                        publicacaoPncp: { entregue: false },
                        publicacaoExtrato: { entregue: false }
                      }}
                      contratoId={contrato.id}
                      onChecklistChange={(novaChecklist) => {
<<<<<<< HEAD
=======
                        // Atualizar o estado do contrato com a nova checklist
                        // Como os tipos são diferentes, vamos manter o tipo original
                        setContrato(prev => prev ? { ...prev } : null)
>>>>>>> 9d4f9621
                        console.log('Checklist atualizada:', novaChecklist)
                        
                        // Aqui seria feita a persistência via API
                        console.log('Persistindo checklist no backend...', novaChecklist)
                        
                        // Refetch para atualizar dados com a API
                        refetch()
                      }}
                    />
                  </TabsContent>
                )}

                {isTabEnabled('timeline') && (
                  <TabsContent value="timeline" className="mt-0 w-full">
                    <ContractChat 
                      contratoId={contrato.id} 
                      numeroContrato={contrato.numeroContrato}
                      onMarcarComoAlteracao={handleMarcarChatComoAlteracao}
                      key={`chat-${contrato.id}`}
                    />
                  </TabsContent>
                )}

              </motion.div>
            </AnimatePresence>
          </Tabs>
        </motion.div>
      </div>
    </div>
  )
}<|MERGE_RESOLUTION|>--- conflicted
+++ resolved
@@ -490,12 +490,6 @@
                       }}
                       contratoId={contrato.id}
                       onChecklistChange={(novaChecklist) => {
-<<<<<<< HEAD
-=======
-                        // Atualizar o estado do contrato com a nova checklist
-                        // Como os tipos são diferentes, vamos manter o tipo original
-                        setContrato(prev => prev ? { ...prev } : null)
->>>>>>> 9d4f9621
                         console.log('Checklist atualizada:', novaChecklist)
                         
                         // Aqui seria feita a persistência via API
