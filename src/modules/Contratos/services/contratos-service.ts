import { executeWithFallback } from '@/lib/axios'
import { createServiceLogger } from '@/lib/logger'
import type {
  Contrato,
  ContratoDetalhado,
  CriarContratoPayload,
  CriarContratoPayloadLegado,
} from '@/modules/Contratos/types/contrato'
import { transformLegacyPayloadToNew } from '@/modules/Contratos/types/contrato'

const logger = createServiceLogger('contratos-service')

export interface ContratoParametros {
  pagina?: number
  tamanhoPagina?: number
  filtroStatus?: string // ex: "ativo,vencendo"
  dataInicialDe?: string // iso date yyyy-mm-dd
  dataInicialAte?: string
  dataFinalDe?: string
  dataFinalAte?: string
  valorMinimo?: number
  valorMaximo?: number
  empresaId?: string // uuid
  unidadeSaudeId?: string // uuid
  termoPesquisa?: string // pesquisa em múltiplos campos
}

export interface PaginacaoResponse<T> {
  dados: T[]
  paginaAtual: number
  tamanhoPagina: number
  totalRegistros: number
  totalPaginas: number
  temProximaPagina: boolean
  temPaginaAnterior: boolean
}

export async function getContratos(
  filtros: ContratoParametros,
): Promise<PaginacaoResponse<Contrato>> {
  const response = await executeWithFallback<
    PaginacaoResponse<Contrato> | { dados: Contrato[] }
  >({
    method: 'get',
    url: '/contratos',
    params: filtros as Record<string, unknown>,
  })

  // Verificar se response.data existe
  if (!response.data) {
    throw new Error('Formato de resposta da API não reconhecido')
  }

  // Normalizar resposta da API
  // Se a API retorna { "dados": [...] } sem metadados de paginação
  if ('dados' in response.data && Array.isArray(response.data.dados)) {
    const { dados } = response.data

    // Usar metadados de paginação se existirem, senão criar defaults
    const paginatedResponse: PaginacaoResponse<Contrato> = {
      dados,
      paginaAtual:
        'paginaAtual' in response.data
          ? response.data.paginaAtual
          : (filtros.pagina ?? 1),
      tamanhoPagina:
        'tamanhoPagina' in response.data
          ? response.data.tamanhoPagina
          : (filtros.tamanhoPagina ?? dados.length),
      totalRegistros:
        'totalRegistros' in response.data
          ? response.data.totalRegistros
          : dados.length,
      totalPaginas:
        'totalPaginas' in response.data ? response.data.totalPaginas : 1,
      temProximaPagina:
        'temProximaPagina' in response.data
          ? response.data.temProximaPagina
          : false,
      temPaginaAnterior:
        'temPaginaAnterior' in response.data
          ? response.data.temPaginaAnterior
          : false,
    }

    return paginatedResponse
  }

  // Se já está no formato esperado, retornar como está
  if ('dados' in response.data && 'totalRegistros' in response.data) {
    return response.data
  }

  // Fallback para array direto (caso a API mude no futuro)
  if (Array.isArray(response.data)) {
    return {
      dados: response.data as Contrato[],
      paginaAtual: 1,
      tamanhoPagina: response.data.length,
      totalRegistros: response.data.length,
      totalPaginas: 1,
      temProximaPagina: false,
      temPaginaAnterior: false,
    }
  }

  throw new Error('Formato de resposta da API não reconhecido')
}

/**
 * Verifica se um número de contrato já existe na base de dados
 * @param numeroContrato - Número do contrato a ser verificado
 * @returns Contrato existente ou null se não encontrado
 */
export async function getContratoByNumero(
  numeroContrato: string,
): Promise<Contrato | null> {
  try {
    const response = await executeWithFallback<Contrato>({
      method: 'get',
      url: `/contratos/numero/${numeroContrato}`,
      baseURL: import.meta.env.VITE_API_URL_CONTRATOS as string,
    })

    return response.data
  } catch (error: unknown) {
    // 404 significa que o número está disponível (não é erro)
    if (
      error &&
      typeof error === 'object' &&
      'response' in error &&
      typeof error.response === 'object' &&
      error.response &&
      'status' in error.response &&
      error.response.status === 404
    ) {
      return null
    }

    // Re-throw outros erros para tratamento no hook
    throw error
  }
}

// Função para buscar contrato detalhado por ID
export async function getContratoDetalhado(
  id: string,
): Promise<ContratoDetalhado> {
  const response = await executeWithFallback<Contrato>({
    method: 'get',
    url: `/contratos/${id}`,
<<<<<<< HEAD
    timeout: 45000 // 45 segundos para operações detalhadas
=======
>>>>>>> 1c9c1ac0
  })

  // Verificar se response.data existe
  if (!response.data) {
    throw new Error('Dados não recebidos da API')
  }

  // TEMPORÁRIO: bypass do mapeamento complexo para debug
  // executeWithFallback garante que response.data existe

  // Mapeamento simplificado temporário
  const contratoSimples: Record<string, unknown> = {
    ...response.data,
    numeroContrato:
      // eslint-disable-next-line @typescript-eslint/no-unnecessary-condition
      response.data.numeroContrato ?? response.data.id ?? 'Sem número',
    objeto:
      response.data.descricaoObjeto ?? response.data.objeto ?? 'Sem descrição',
    dataInicio: response.data.vigenciaInicial,
    dataTermino: response.data.vigenciaFinal,
    valorTotal: response.data.valorGlobal,
    empresaId:
      (response.data as { empresaId?: string; contratada?: { id: string } })
        .empresaId ??
      (response.data as { empresaId?: string; contratada?: { id: string } })
        .contratada?.id ??
      '',
    // Mapeamento dos novos campos da API
    processoSei: response.data.processoSei,
    processoRio: response.data.processoRio,
    processoLegado: response.data.processoLegado,
    numeroProcesso: response.data.numeroProcesso,
    valorGlobalOriginal: response.data.valorGlobalOriginal ?? 0,
    vigenciaOriginalInicial: response.data.vigenciaOriginalInicial,
    vigenciaOriginalFinal: response.data.vigenciaOriginalFinal,
    prazoOriginalMeses: response.data.prazoOriginalMeses,

    // Campos obrigatórios com defaults seguros
    responsaveis: {
      fiscaisAdministrativos: [],
      gestores: [],
    },
    fornecedor: {
      razaoSocial: response.data.contratada?.razaoSocial ?? 'Não informado',
      cnpj: response.data.contratada?.cnpj ?? '',
      contatos: [],
      endereco: {
        logradouro: '',
        numero: '',
        bairro: '',
        cidade: '',
        uf: '',
        cep: '',
      },
    },
    // Preservar IDs das unidades para busca posterior de nomes
    unidadeDemandanteId:
      (response.data as { unidadeDemandanteId?: string }).unidadeDemandanteId ??
      response.data.unidadeDemandante,
    unidadeGestoraId:
      (response.data as { unidadeGestoraId?: string }).unidadeGestoraId ??
      response.data.unidadeGestora,
    unidades: {
      demandante: response.data.unidadeDemandante ?? null, // Será resolvido pelo hook
      gestora: response.data.unidadeGestora ?? null, // Será resolvido pelo hook
      vinculadas: [],
    },
    // Preservar unidadesResponsaveis da API (nova estrutura)
    unidadesResponsaveis: response.data.unidadesResponsaveis ?? [],
    alteracoes: [],
    documentos: [],
    documentosChecklist: {
      termoReferencia: { entregue: false },
      homologacao: { entregue: false },
      ataRegistroPrecos: { entregue: false },
      garantiaContratual: { entregue: false },
      contrato: { entregue: false },
      publicacaoPncp: { entregue: false },
      publicacaoExtrato: { entregue: false },
    },
    indicadores: {
      saldoAtual: response.data.valorGlobal,
      percentualExecutado: 0,
      cronogramaVigencia: [],
    },
    // Preservar unidadesVinculadas da API
    unidadesVinculadas: response.data.unidadesVinculadas ?? [],
  }

  return contratoSimples as unknown as ContratoDetalhado
}

/**
 * Criar novo contrato (versão atualizada com unidadesResponsaveis)
 */
export async function criarContrato(
  payload: CriarContratoPayload,
): Promise<Contrato> {
  try {
    const response = await executeWithFallback<Contrato>({
      method: 'post',
      url: '/Contratos', // Endpoint da API para criação
      data: payload,
    })

    return response.data
  } catch (error: unknown) {
    logger.error(
      {
        operation: 'criar_contrato',
        payloadType: typeof payload,
        status: (error as { response?: { status?: number } }).response?.status,
        statusText: (error as { response?: { statusText?: string } }).response
          ?.statusText,
        responseData: (error as { response?: { data?: unknown } }).response
          ?.data,
        errorMessage: (error as { message?: string }).message,
        stack: (error as Error).stack,
      },
      'Erro ao criar contrato',
    )

    // Extrair mensagem específica do backend se disponível
    let errorMessage = 'Erro ao criar contrato'

    const errorResponse = error as {
      response?: {
        data?: {
          message?: string
          erros?: string[]
          errors?: string[]
          title?: string
        }
        status?: number
      }
    }

    if (errorResponse.response?.data?.message) {
      errorMessage = errorResponse.response.data.message
    } else if (
      errorResponse.response?.data?.erros &&
      Array.isArray(errorResponse.response.data.erros)
    ) {
      errorMessage = errorResponse.response.data.erros.join(', ')
    } else if (
      errorResponse.response?.data?.errors &&
      Array.isArray(errorResponse.response.data.errors)
    ) {
      errorMessage = errorResponse.response.data.errors.join(', ')
    } else if (errorResponse.response?.data?.title) {
      errorMessage = errorResponse.response.data.title
    } else if (errorResponse.response?.status === 409) {
      errorMessage = 'Já existe um contrato com este número ou dados duplicados'
    } else if (errorResponse.response?.status === 400) {
      errorMessage =
        'Dados inválidos fornecidos. Verifique se todos os campos obrigatórios estão preenchidos corretamente.'
    } else if (errorResponse.response?.status === 422) {
      errorMessage = 'Dados não processáveis. Verifique a validação dos campos.'
    }

    // Criar erro customizado com mensagem específica
    const customError = new Error(errorMessage)
    customError.name = 'ContratoCreationError'
    ;(customError as unknown as Record<string, unknown>).status =
      errorResponse.response?.status
    ;(customError as unknown as Record<string, unknown>).originalError = error

    throw customError
  }
}

/**
 * Criar novo contrato (versão legado para compatibilidade)
 * Converte automaticamente dados legados para novo formato com unidadesResponsaveis
 */
export async function criarContratoLegado(
  payloadLegado: CriarContratoPayloadLegado,
): Promise<Contrato> {
  // Converter payload legado para novo formato
  const novoPayload = transformLegacyPayloadToNew(payloadLegado)

  // Usar a função principal com o novo formato
  return criarContrato(novoPayload)
}

/**
 * Função helper para calcular prazo em meses entre duas datas
 */
export function calcularPrazoMeses(
  vigenciaInicial: string,
  vigenciaFinal: string,
): number {
  const dataInicial = new Date(vigenciaInicial)
  const dataFinal = new Date(vigenciaFinal)

  if (isNaN(dataInicial.getTime()) || isNaN(dataFinal.getTime())) {
    throw new Error('Datas inválidas fornecidas para cálculo de prazo')
  }

  const diferencaMs = dataFinal.getTime() - dataInicial.getTime()
  const diferencaDias = Math.floor(diferencaMs / (1000 * 60 * 60 * 24))

  // Converter para meses (aproximação)
  return Math.ceil(diferencaDias / 30)
}

/**
 * Função helper para converter data para ISO string
 */
export function converterDataParaISO(data: string | undefined): string {
  // Se data é undefined ou null, retorna string vazia
  if (!data) {
    return ''
  }

  // Se já é ISO string, retorna como está
  if (data.includes('T')) {
    return data
  }

  // Se é apenas data (YYYY-MM-DD), converte para ISO
  const dataObj = new Date(data)
  if (isNaN(dataObj.getTime())) {
    throw new Error(`Data inválida: ${data}`)
  }

  return dataObj.toISOString()
}

/**
 * Função helper para gerar número de contrato único
 */
export function gerarNumeroContratoUnico(): string {
  const agora = new Date()
  const ano = agora.getFullYear()
  const mes = String(agora.getMonth() + 1).padStart(2, '0')
  const dia = String(agora.getDate()).padStart(2, '0')
  const timestamp = agora.getTime().toString().slice(-6) // Últimos 6 dígitos do timestamp

  return `CONTRATO-${ano}${mes}${dia}-${timestamp}`
}

/**
 * Buscar contratos vencendo (endpoint específico)
 */
export async function getContratosVencendo(
  diasAntecipados = 30,
  filtros?: Omit<
    ContratoParametros,
    'filtroStatus' | 'tamanhoPagina' | 'pagina'
  >,
): Promise<PaginacaoResponse<Contrato>> {
  const parametros = {
    ...filtros,
    diasAntecipados,
  }

  try {
    const response = await executeWithFallback<
      PaginacaoResponse<Contrato> | { dados: Contrato[] }
    >({
      method: 'get',
      url: '/contratos/vencendo',
      params: parametros,
    })

    // Usar mesma lógica de normalização do getContratos
    if ('dados' in response.data && Array.isArray(response.data.dados)) {
      const { dados } = response.data

      const paginatedResponse: PaginacaoResponse<Contrato> = {
        dados,
        paginaAtual:
          'paginaAtual' in response.data ? response.data.paginaAtual : 1,
        tamanhoPagina:
          'tamanhoPagina' in response.data
            ? response.data.tamanhoPagina
            : dados.length,
        totalRegistros:
          'totalRegistros' in response.data
            ? response.data.totalRegistros
            : dados.length,
        totalPaginas:
          'totalPaginas' in response.data ? response.data.totalPaginas : 1,
        temProximaPagina:
          'temProximaPagina' in response.data
            ? response.data.temProximaPagina
            : false,
        temPaginaAnterior:
          'temPaginaAnterior' in response.data
            ? response.data.temPaginaAnterior
            : false,
      }

      return paginatedResponse
    }

    // Fallback para resposta já formatada
    if ('dados' in response.data && 'totalRegistros' in response.data) {
      return response.data
    }

    // Fallback para array direto
    if (Array.isArray(response.data)) {
      return {
        dados: response.data as Contrato[],
        paginaAtual: 1,
        tamanhoPagina: response.data.length,
        totalRegistros: response.data.length,
        totalPaginas: 1,
        temProximaPagina: false,
        temPaginaAnterior: false,
      }
    }

    // Fallback vazio
    return {
      dados: [],
      paginaAtual: 1,
      tamanhoPagina: 0,
      totalRegistros: 0,
      totalPaginas: 0,
      temProximaPagina: false,
      temPaginaAnterior: false,
    }
  } catch (error) {
    logger.error(
      {
        operation: 'buscar_contratos_vencendo',
        error: error instanceof Error ? error.message : String(error),
        stack: error instanceof Error ? error.stack : undefined,
      },
      'Erro ao buscar contratos vencendo',
    )
    throw error
  }
}

/**
 * Buscar contratos vencidos (endpoint específico)
 */
export async function getContratosVencidos(
  filtros?: Omit<ContratoParametros, 'tamanhoPagina' | 'pagina'>,
): Promise<PaginacaoResponse<Contrato>> {
  const parametros = {
    ...filtros,
  }

  try {
    const response = await executeWithFallback<
      PaginacaoResponse<Contrato> | { dados: Contrato[] }
    >({
      method: 'get',
      url: '/contratos/vencidos',
      params: parametros,
    })

    // Usar mesma lógica de normalização do getContratos
    if ('dados' in response.data && Array.isArray(response.data.dados)) {
      const { dados } = response.data

      const paginatedResponse: PaginacaoResponse<Contrato> = {
        dados,
        paginaAtual:
          'paginaAtual' in response.data ? response.data.paginaAtual : 1,
        tamanhoPagina:
          'tamanhoPagina' in response.data
            ? response.data.tamanhoPagina
            : dados.length,
        totalRegistros:
          'totalRegistros' in response.data
            ? response.data.totalRegistros
            : dados.length,
        totalPaginas:
          'totalPaginas' in response.data ? response.data.totalPaginas : 1,
        temProximaPagina:
          'temProximaPagina' in response.data
            ? response.data.temProximaPagina
            : false,
        temPaginaAnterior:
          'temPaginaAnterior' in response.data
            ? response.data.temPaginaAnterior
            : false,
      }

      return paginatedResponse
    }

    // Fallback para resposta já formatada
    if ('dados' in response.data && 'totalRegistros' in response.data) {
      return response.data
    }

    // Fallback para array direto
    if (Array.isArray(response.data)) {
      return {
        dados: response.data as Contrato[],
        paginaAtual: 1,
        tamanhoPagina: response.data.length,
        totalRegistros: response.data.length,
        totalPaginas: 1,
        temProximaPagina: false,
        temPaginaAnterior: false,
      }
    }

    // Fallback vazio
    return {
      dados: [],
      paginaAtual: 1,
      tamanhoPagina: 0,
      totalRegistros: 0,
      totalPaginas: 0,
      temProximaPagina: false,
      temPaginaAnterior: false,
    }
  } catch (error) {
    logger.error(
      {
        operation: 'buscar_contratos_vencidos',
        error: error instanceof Error ? error.message : String(error),
        stack: error instanceof Error ? error.stack : undefined,
      },
      'Erro ao buscar contratos vencidos',
    )
    throw error
  }
}

/**
 * Buscar contratos por empresa/fornecedor
 */
export async function getContratosPorEmpresa(
  empresaId: string,
  filtros?: Omit<ContratoParametros, 'empresaId'>,
): Promise<PaginacaoResponse<Contrato>> {
  const parametros: ContratoParametros = {
    ...filtros,
    empresaId,
    tamanhoPagina: filtros?.tamanhoPagina ?? 20,
    pagina: filtros?.pagina ?? 1,
  }

  try {
    const response = await executeWithFallback<
      PaginacaoResponse<Contrato> | { dados: Contrato[] }
    >({
      method: 'get',
      url: `/contratos/empresa/${empresaId}`,
      params: parametros as Record<string, unknown>,
    })

    // Usar mesma lógica de normalização do getContratos
    if ('dados' in response.data && Array.isArray(response.data.dados)) {
      const { dados } = response.data

      const paginatedResponse: PaginacaoResponse<Contrato> = {
        dados,
        paginaAtual:
          'paginaAtual' in response.data
            ? response.data.paginaAtual
            : (parametros.pagina ?? 1),
        tamanhoPagina:
          'tamanhoPagina' in response.data
            ? response.data.tamanhoPagina
            : (parametros.tamanhoPagina ?? dados.length),
        totalRegistros:
          'totalRegistros' in response.data
            ? response.data.totalRegistros
            : dados.length,
        totalPaginas:
          'totalPaginas' in response.data ? response.data.totalPaginas : 1,
        temProximaPagina:
          'temProximaPagina' in response.data
            ? response.data.temProximaPagina
            : false,
        temPaginaAnterior:
          'temPaginaAnterior' in response.data
            ? response.data.temPaginaAnterior
            : false,
      }

      return paginatedResponse
    }

    // Fallback para resposta já formatada
    if ('dados' in response.data && 'totalRegistros' in response.data) {
      return response.data
    }

    // Fallback para array direto
    if (Array.isArray(response.data)) {
      return {
        dados: response.data as Contrato[],
        paginaAtual: 1,
        tamanhoPagina: response.data.length,
        totalRegistros: response.data.length,
        totalPaginas: 1,
        temProximaPagina: false,
        temPaginaAnterior: false,
      }
    }

    // Fallback vazio
    return {
      dados: [],
      paginaAtual: 1,
      tamanhoPagina: parametros.tamanhoPagina ?? 20,
      totalRegistros: 0,
      totalPaginas: 0,
      temProximaPagina: false,
      temPaginaAnterior: false,
    }
  } catch (error) {
    logger.error(
      {
        operation: 'buscar_contratos_empresa',
        empresaId,
        filtros,
        error: error instanceof Error ? error.message : String(error),
        stack: error instanceof Error ? error.stack : undefined,
      },
      'Erro ao buscar contratos da empresa',
    )
    throw error
  }
}<|MERGE_RESOLUTION|>--- conflicted
+++ resolved
@@ -149,10 +149,6 @@
   const response = await executeWithFallback<Contrato>({
     method: 'get',
     url: `/contratos/${id}`,
-<<<<<<< HEAD
-    timeout: 45000 // 45 segundos para operações detalhadas
-=======
->>>>>>> 1c9c1ac0
   })
 
   // Verificar se response.data existe
