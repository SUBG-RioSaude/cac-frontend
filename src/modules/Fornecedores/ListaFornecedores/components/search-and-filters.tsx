import { motion, AnimatePresence } from 'framer-motion'
import {
  Search,
  Filter,
  X,
  DollarSign,
  FileText,
  Hash,
  ChevronDown,
  ChevronRight,
  Loader2,
  Info,
} from 'lucide-react'
import { useState, useCallback, useEffect, useMemo, useRef } from 'react'

import { Badge } from '@/components/ui/badge'
import { Button } from '@/components/ui/button'
import { Checkbox } from '@/components/ui/checkbox'
import {
  Collapsible,
  CollapsibleContent,
  CollapsibleTrigger,
} from '@/components/ui/collapsible'
import {
  DropdownMenu,
  DropdownMenuContent,
  DropdownMenuTrigger,
} from '@/components/ui/dropdown-menu'
import { Input } from '@/components/ui/input'
import { Label } from '@/components/ui/label'
import { Separator } from '@/components/ui/separator'
import { useDebounce } from '@/hooks/use-debounce'

import type { FiltrosFornecedorApi } from '../types/fornecedor'

// Função para detectar se o termo é CNPJ ou Razão Social
function detectarTipoPesquisa(termo: string): Partial<FiltrosFornecedorApi> {
  if (!termo || termo.trim() === '') {
    return {}
  }

  // Remove espaços e caracteres especiais para detecção
  const termoLimpo = termo.replace(/[^\w]/g, '')

  // Se for apenas números e tem 11 ou 14 dígitos, é CNPJ
  if (/^\d{11,14}$/.test(termoLimpo)) {
    return { cnpj: termo.trim() }
  }

  // Caso contrário, é Razão Social
  return { razaoSocial: termo.trim() }
}

const FILTROS_IGNORADOS: (keyof FiltrosFornecedorApi)[] = [
  'pagina',
  'tamanhoPagina',
]

function sanitizeFiltros(filtros: FiltrosFornecedorApi): FiltrosFornecedorApi {
  return (
    Object.entries(filtros) as [
      keyof FiltrosFornecedorApi,
      FiltrosFornecedorApi[keyof FiltrosFornecedorApi],
    ][]
  ).reduce<FiltrosFornecedorApi>((acc, [key, value]) => {
    if (FILTROS_IGNORADOS.includes(key)) {
      return acc
    }

    if (key === 'cnpj' || key === 'razaoSocial') {
      if (value === undefined) {
        acc[key] = undefined
        return acc
      }
      if (typeof value === 'string' && value.trim() === '') {
        return acc
      }
    }

    if (value === undefined) {
      return acc
    }

    if (typeof value === 'string' && value.trim() === '') {
      return acc
    }

    acc[key] = undefined
    return acc
  }, {} as FiltrosFornecedorApi)
}

function shallowEqualFiltros(
  a: FiltrosFornecedorApi,
  b: FiltrosFornecedorApi,
): boolean {
  const keysA = Object.keys(a)
  const keysB = Object.keys(b)

  if (keysA.length !== keysB.length) {
    return false
  }

  return keysA.every((key) => {
    const typedKey = key as keyof FiltrosFornecedorApi
    return a[typedKey] === b[typedKey]
  })
}

interface SearchAndFiltersFornecedoresProps {
  onFiltrosChange: (filtros: FiltrosFornecedorApi) => void
  filtrosAtivos: FiltrosFornecedorApi
  isLoading?: boolean
  totalResultados?: number
}

export const SearchAndFiltersFornecedores = ({
  onFiltrosChange,
  filtrosAtivos,
  isLoading = false,
<<<<<<< HEAD
  totalResultados
}: SearchAndFiltersFornecedoresProps) {
=======
  totalResultados,
}: SearchAndFiltersFornecedoresProps) => {
>>>>>>> 1c9c1ac0
  const [isFilterOpen, setIsFilterOpen] = useState(false)
  const inputRef = useRef<HTMLInputElement>(null)

  // Estados locais para UI
  const [statusExpanded, setStatusExpanded] = useState(false)
  const [valorExpanded, setValorExpanded] = useState(false)
  const [contratosExpanded, setContratosExpanded] = useState(false)
  const filtrosBase = useMemo(
    () => sanitizeFiltros(filtrosAtivos),
    [filtrosAtivos],
  )
  const [termoPesquisaLocal, setTermoPesquisaLocal] = useState(
    filtrosAtivos.cnpj ?? filtrosAtivos.razaoSocial ?? '',
  )
  const [filtrosLocais, setFiltrosLocais] =
    useState<FiltrosFornecedorApi>(filtrosBase)

  // Debounce para pesquisa (500ms)
  const termoPesquisaDebounced = useDebounce(termoPesquisaLocal, 500)
  const filtrosAplicadosRef = useRef<string>('')

  // Estado para mostrar loading durante debounce
  // Só mostra loading se tiver 3+ caracteres e ainda não terminou o debounce
<<<<<<< HEAD
  const isSearching = termoPesquisaLocal !== termoPesquisaDebounced &&
=======
  const isSearching =
    termoPesquisaLocal !== termoPesquisaDebounced &&
>>>>>>> 1c9c1ac0
    termoPesquisaLocal.trim() !== '' &&
    termoPesquisaLocal.trim().length >= 3

  useEffect(() => {
    setFiltrosLocais((prev) =>
      shallowEqualFiltros(prev, filtrosBase) ? prev : filtrosBase,
    )
  }, [filtrosBase])

  // Efeito para enviar pesquisa debounced
  useEffect(() => {
    const termoTrimmed = termoPesquisaDebounced.trim()
    const temPesquisa = termoTrimmed !== ''

    // Validação: só buscar se tiver 3+ caracteres OU campo vazio
    // Se tiver 1-2 caracteres, não fazer nada
    if (temPesquisa && termoTrimmed.length < 3) {
      return
    }

    const filtrosNormalizados = sanitizeFiltros(filtrosLocais)

    // Se não tem pesquisa, remove explicitamente cnpj e razaoSocial
    const pesquisaDetectada = temPesquisa
      ? detectarTipoPesquisa(termoPesquisaDebounced)
      : {
          cnpj: undefined,
          razaoSocial: undefined,
        }

    const filtrosParaEnviar: FiltrosFornecedorApi = {
      ...filtrosNormalizados,
      ...pesquisaDetectada,
    }

    const filtrosSerializados = JSON.stringify(filtrosParaEnviar)
    if (filtrosSerializados === filtrosAplicadosRef.current) {
      return
    }

    filtrosAplicadosRef.current = filtrosSerializados
    onFiltrosChange(filtrosParaEnviar)
  }, [filtrosLocais, termoPesquisaDebounced, onFiltrosChange])

  const statusOptions = [
    { value: 'Ativo', label: 'Ativo', color: 'bg-green-100 text-green-800' },
    { value: 'Inativo', label: 'Inativo', color: 'bg-gray-100 text-gray-800' },
    { value: 'Suspenso', label: 'Suspenso', color: 'bg-red-100 text-red-800' },
  ]

  const handleStatusChange = useCallback((status: string, checked: boolean) => {
    setFiltrosLocais((prev) => {
      if (checked) {
        return { ...prev, status }
      }
      const { status: _status, ...rest } = prev
      return rest as FiltrosFornecedorApi
    })
  }, [])

  const contarFiltrosAtivos = useCallback(() => {
    let count = 0
    if (filtrosLocais.status) count++
    if (filtrosLocais.valorMinimo || filtrosLocais.valorMaximo) count++
    if (filtrosLocais.contratosMinimo || filtrosLocais.contratosMaximo) count++
    if (termoPesquisaLocal) count++
    return count
  }, [filtrosLocais, termoPesquisaLocal])

  const filtrosAtivosCount = contarFiltrosAtivos()

  const limparCampoPesquisa = useCallback(() => {
    setTermoPesquisaLocal('')

    // Remove cnpj e razaoSocial dos filtros locais
<<<<<<< HEAD
    setFiltrosLocais(prev => {
=======
    setFiltrosLocais((prev) => {
>>>>>>> 1c9c1ac0
      const filtrosSemPesquisa = { ...prev }
      delete filtrosSemPesquisa.cnpj
      delete filtrosSemPesquisa.razaoSocial
      return filtrosSemPesquisa
    })

    const filtrosParaEnviar = {
      pagina: 1,
<<<<<<< HEAD
      tamanhoPagina: filtrosLocais.tamanhoPagina || 10,
      // Preserva outros filtros ativos
      ...(filtrosLocais.status && { status: filtrosLocais.status }),
      ...(filtrosLocais.valorMinimo && { valorMinimo: filtrosLocais.valorMinimo }),
      ...(filtrosLocais.valorMaximo && { valorMaximo: filtrosLocais.valorMaximo }),
      ...(filtrosLocais.contratosMinimo && { contratosMinimo: filtrosLocais.contratosMinimo }),
      ...(filtrosLocais.contratosMaximo && { contratosMaximo: filtrosLocais.contratosMaximo }),
=======
      tamanhoPagina: filtrosLocais.tamanhoPagina ?? 10,
      // Preserva outros filtros ativos
      ...(filtrosLocais.status !== undefined && {
        status: filtrosLocais.status,
      }),
      ...(filtrosLocais.valorMinimo !== undefined && {
        valorMinimo: filtrosLocais.valorMinimo,
      }),
      ...(filtrosLocais.valorMaximo !== undefined && {
        valorMaximo: filtrosLocais.valorMaximo,
      }),
      ...(filtrosLocais.contratosMinimo !== undefined && {
        contratosMinimo: filtrosLocais.contratosMinimo,
      }),
      ...(filtrosLocais.contratosMaximo !== undefined && {
        contratosMaximo: filtrosLocais.contratosMaximo,
      }),
>>>>>>> 1c9c1ac0
      cnpj: undefined,
      razaoSocial: undefined,
    }

    filtrosAplicadosRef.current = JSON.stringify(filtrosParaEnviar)
    onFiltrosChange(filtrosParaEnviar)

    // Mantém foco no input
    setTimeout(() => inputRef.current?.focus(), 0)
  }, [filtrosLocais, onFiltrosChange])

  const limparFiltros = useCallback(() => {
    setTermoPesquisaLocal('')
    setFiltrosLocais({})
    setStatusExpanded(false)
    setValorExpanded(false)
    setContratosExpanded(false)
    // Força o reset enviando apenas paginação
    onFiltrosChange({ pagina: 1, tamanhoPagina: 10 })
  }, [onFiltrosChange])

  // Atalhos de teclado globais
  useEffect(() => {
    const handleKeyDown = (e: KeyboardEvent) => {
      // Ctrl+K ou / para focar no campo de busca
      if ((e.ctrlKey && e.key === 'k') || e.key === '/') {
        // Não ativar se usuário está digitando em outro input
        const target = e.target as HTMLElement
        if (target.tagName === 'INPUT' || target.tagName === 'TEXTAREA') {
          return
        }

        e.preventDefault()
        inputRef.current?.focus()
      }
    }

    document.addEventListener('keydown', handleKeyDown)
    return () => document.removeEventListener('keydown', handleKeyDown)
  }, [])

  // Mantém foco no input durante e após buscas
  useEffect(() => {
    // Se há termo de pesquisa e o input não está focado, restaura o foco
    // Isso evita perda de foco durante re-renders causados por atualizações da API
<<<<<<< HEAD
    if (termoPesquisaLocal.length > 0 &&
        document.activeElement !== inputRef.current &&
        !isFilterOpen) { // Não restaurar foco se dropdown de filtros estiver aberto
=======
    if (
      termoPesquisaLocal.length > 0 &&
      document.activeElement !== inputRef.current &&
      !isFilterOpen
    ) {
      // Não restaurar foco se dropdown de filtros estiver aberto
>>>>>>> 1c9c1ac0
      // Usar requestAnimationFrame para garantir que o foco seja restaurado após o render
      requestAnimationFrame(() => {
        inputRef.current?.focus()
      })
    }
  }, [totalResultados, isLoading, termoPesquisaLocal, isFilterOpen])

  return (
    <div
      role="search"
      className="flex flex-col gap-4 lg:flex-row lg:items-center"
    >
      {/* Search Bar */}
      <motion.div
<<<<<<< HEAD
        className="relative max-w-md flex-1 min-h-[44px]"
=======
        className="relative min-h-[44px] max-w-md flex-1"
>>>>>>> 1c9c1ac0
        initial={{ opacity: 0, y: -10 }}
        animate={{ opacity: 1, y: 0 }}
        transition={{ duration: 0.3 }}
      >
        <div className="relative">
          {isSearching || isLoading ? (
            <Loader2 className="text-muted-foreground absolute top-1/2 left-3 h-4 w-4 -translate-y-1/2 transform animate-spin" />
          ) : (
            <Search className="text-muted-foreground absolute top-1/2 left-3 h-4 w-4 -translate-y-1/2 transform" />
          )}
          <Input
            ref={inputRef}
            role="searchbox"
            aria-label="Buscar fornecedores por CNPJ ou Razão Social"
            aria-busy={isSearching}
            aria-describedby="search-hint"
            placeholder="Digite CNPJ ou Razão Social do fornecedor..."
            value={termoPesquisaLocal}
            onChange={(e) => {
              const novoTermo = e.target.value
              setTermoPesquisaLocal(novoTermo)

              // Se o campo foi limpo, reset imediato dos filtros de pesquisa
              if (novoTermo.trim() === '') {
                limparCampoPesquisa()
              }
            }}
            onKeyDown={(e) => {
              // ESC limpa o campo
              if (e.key === 'Escape' && termoPesquisaLocal) {
                e.preventDefault()
                limparCampoPesquisa()
              }
            }}
            className="bg-background focus:border-primary h-11 w-full border-2 pr-4 pl-10 shadow-sm transition-all duration-200 lg:w-full"
            disabled={isLoading}
          />
          {termoPesquisaLocal && !isSearching && (
            <Button
              variant="ghost"
              size="sm"
              onClick={limparCampoPesquisa}
              className="hover:bg-muted absolute top-1/2 right-2 h-6 w-6 -translate-y-1/2 transform p-0"
              aria-label="Limpar busca"
            >
              <X className="h-3 w-3" />
            </Button>
          )}
        </div>

        {/* Mensagem informativa quando digitar menos de 3 caracteres - Posicionamento absoluto */}
        <AnimatePresence>
<<<<<<< HEAD
          {termoPesquisaLocal.trim().length > 0 && termoPesquisaLocal.trim().length < 3 && (
            <motion.div
              id="search-hint"
              role="status"
              aria-live="polite"
              initial={{ opacity: 0, y: -5 }}
              animate={{ opacity: 1, y: 0 }}
              exit={{ opacity: 0, y: -5 }}
              transition={{ duration: 0.2 }}
              className="absolute top-full left-0 mt-1 flex items-center gap-2 text-muted-foreground text-sm bg-background/95 backdrop-blur-sm px-3 py-2 rounded-md border shadow-sm z-10"
            >
              <Info className="h-4 w-4 flex-shrink-0" />
              <span>Digite pelo menos 3 caracteres para buscar</span>
            </motion.div>
          )}
=======
          {termoPesquisaLocal.trim().length > 0 &&
            termoPesquisaLocal.trim().length < 3 && (
              <motion.div
                id="search-hint"
                role="status"
                aria-live="polite"
                initial={{ opacity: 0, y: -5 }}
                animate={{ opacity: 1, y: 0 }}
                exit={{ opacity: 0, y: -5 }}
                transition={{ duration: 0.2 }}
                className="text-muted-foreground bg-background/95 absolute top-full left-0 z-10 mt-1 flex items-center gap-2 rounded-md border px-3 py-2 text-sm shadow-sm backdrop-blur-sm"
              >
                <Info className="h-4 w-4 flex-shrink-0" />
                <span>Digite pelo menos 3 caracteres para buscar</span>
              </motion.div>
            )}
>>>>>>> 1c9c1ac0
        </AnimatePresence>

        {/* Contador de resultados - Posicionamento absoluto */}
        <AnimatePresence>
<<<<<<< HEAD
          {termoPesquisaLocal.trim().length >= 3 && totalResultados !== undefined && !isSearching && (
            <motion.div
              role="status"
              aria-live="polite"
              initial={{ opacity: 0, y: -5 }}
              animate={{ opacity: 1, y: 0 }}
              exit={{ opacity: 0, y: -5 }}
              transition={{ duration: 0.2 }}
              className="absolute top-full left-0 mt-1 z-10"
            >
              <Badge variant="secondary" className="text-xs shadow-sm">
                {totalResultados} {totalResultados === 1 ? 'fornecedor encontrado' : 'fornecedores encontrados'}
              </Badge>
            </motion.div>
          )}
=======
          {termoPesquisaLocal.trim().length >= 3 &&
            totalResultados !== undefined &&
            !isSearching && (
              <motion.div
                role="status"
                aria-live="polite"
                initial={{ opacity: 0, y: -5 }}
                animate={{ opacity: 1, y: 0 }}
                exit={{ opacity: 0, y: -5 }}
                transition={{ duration: 0.2 }}
                className="absolute top-full left-0 z-10 mt-1"
              >
                <Badge variant="secondary" className="text-xs shadow-sm">
                  {totalResultados}{' '}
                  {totalResultados === 1
                    ? 'fornecedor encontrado'
                    : 'fornecedores encontrados'}
                </Badge>
              </motion.div>
            )}
>>>>>>> 1c9c1ac0
        </AnimatePresence>
      </motion.div>

      {/* Filters Dropdown */}
      <motion.div
        initial={{ opacity: 0, scale: 0.95 }}
        animate={{ opacity: 1, scale: 1 }}
        transition={{ duration: 0.3, delay: 0.1 }}
      >
        <DropdownMenu open={isFilterOpen} onOpenChange={setIsFilterOpen}>
          <DropdownMenuTrigger asChild>
            <Button
              variant="outline"
              className="h-11 w-full cursor-pointer bg-transparent px-4 shadow-sm transition-all duration-200 hover:bg-slate-600 lg:w-auto"
            >
              <Filter className="mr-2 h-4 w-4" />
              Filtros
              {filtrosAtivosCount > 0 && (
                <Badge className="ml-2 h-5 w-5 rounded-full p-0 text-xs">
                  {filtrosAtivosCount}
                </Badge>
              )}
            </Button>
          </DropdownMenuTrigger>

          <DropdownMenuContent
            className="w-96 p-0"
            align="start"
            sideOffset={8}
          >
            <motion.div
              initial={{ opacity: 0, y: -10 }}
              animate={{ opacity: 1, y: 0 }}
              transition={{ duration: 0.2 }}
              className="space-y-6 p-6"
            >
              {/* Header */}
              <div className="flex items-center justify-between">
                <div className="flex items-center gap-2">
                  <Filter className="h-4 w-4" />
                  <h3 className="font-semibold">Filtros Avançados</h3>
                </div>
                {filtrosAtivosCount > 0 && (
                  <Button
                    variant="ghost"
                    size="sm"
                    onClick={limparFiltros}
                    className="h-7 text-xs"
                  >
                    <X className="mr-1 h-3 w-3" />
                    Limpar
                  </Button>
                )}
              </div>

              <Separator />

              {/* Status - Colapsível */}
              <Collapsible
                open={statusExpanded}
                onOpenChange={setStatusExpanded}
              >
                <CollapsibleTrigger asChild>
                  <Button
                    variant="ghost"
                    className="h-auto w-full cursor-pointer justify-between p-0 hover:bg-transparent"
                  >
                    <div className="flex items-center gap-2">
                      <FileText className="text-muted-foreground h-4 w-4" />
                      <Label className="cursor-pointer text-sm font-medium">
                        Status do Fornecedor
                      </Label>
                    </div>
                    {statusExpanded ? (
                      <ChevronDown className="text-muted-foreground h-4 w-4" />
                    ) : (
                      <ChevronRight className="text-muted-foreground h-4 w-4" />
                    )}
                  </Button>
                </CollapsibleTrigger>
                <CollapsibleContent className="mt-3 space-y-3">
                  <div className="ml-6 grid grid-cols-1 gap-2">
                    {statusOptions.map((option) => (
                      <div
                        key={option.value}
                        className="flex items-center space-x-2"
                      >
                        <Checkbox
                          id={`status-${option.value}`}
                          checked={filtrosLocais.status === option.value}
                          onCheckedChange={(checked) =>
                            handleStatusChange(option.value, checked as boolean)
                          }
                        />
                        <Label
                          htmlFor={`status-${option.value}`}
                          className="flex cursor-pointer items-center gap-2 text-sm font-normal"
                        >
                          <span
                            className={`rounded-full px-2 py-1 text-xs ${option.color}`}
                          >
                            {option.label}
                          </span>
                        </Label>
                      </div>
                    ))}
                  </div>
                </CollapsibleContent>
              </Collapsible>

              <Separator />

              {/* Valor Total dos Contratos - Colapsível */}
              <Collapsible open={valorExpanded} onOpenChange={setValorExpanded}>
                <CollapsibleTrigger asChild>
                  <Button
                    variant="ghost"
                    className="h-auto w-full cursor-pointer justify-between p-0 hover:bg-transparent"
                  >
                    <div className="flex items-center gap-2">
                      <DollarSign className="text-muted-foreground h-4 w-4" />
                      <Label className="cursor-pointer text-sm font-medium">
                        Valor Total dos Contratos
                      </Label>
                    </div>
                    {valorExpanded ? (
                      <ChevronDown className="text-muted-foreground h-4 w-4" />
                    ) : (
                      <ChevronRight className="text-muted-foreground h-4 w-4" />
                    )}
                  </Button>
                </CollapsibleTrigger>
                <CollapsibleContent className="mt-3 space-y-3">
                  <div className="ml-6 grid grid-cols-2 gap-3">
                    <div className="space-y-2">
                      <Label
                        htmlFor="valor-minimo"
                        className="text-muted-foreground text-xs"
                      >
                        Valor Mínimo (R$)
                      </Label>
                      <Input
                        id="valor-minimo"
                        type="number"
                        placeholder="0,00"
                        value={filtrosLocais.valorMinimo ?? ''}
                        onChange={(e) => {
                          const valor = e.target.value
                          setFiltrosLocais((prev) => {
                            if (valor === '') {
                              const { valorMinimo: _valorMinimo, ...rest } =
                                prev
                              return rest as FiltrosFornecedorApi
                            }
                            return { ...prev, valorMinimo: Number(valor) }
                          })
                        }}
                        className="h-9"
                      />
                    </div>
                    <div className="space-y-2">
                      <Label
                        htmlFor="valor-maximo"
                        className="text-muted-foreground text-xs"
                      >
                        Valor Máximo (R$)
                      </Label>
                      <Input
                        id="valor-maximo"
                        type="number"
                        placeholder="0,00"
                        value={filtrosLocais.valorMaximo ?? ''}
                        onChange={(e) => {
                          const valor = e.target.value
                          setFiltrosLocais((prev) => {
                            if (valor === '') {
                              const { valorMaximo: _valorMaximo, ...rest } =
                                prev
                              return rest as FiltrosFornecedorApi
                            }
                            return { ...prev, valorMaximo: Number(valor) }
                          })
                        }}
                        className="h-9"
                      />
                    </div>
                  </div>
                </CollapsibleContent>
              </Collapsible>

              <Separator />

              {/* Contratos Ativos - Colapsível */}
              <Collapsible
                open={contratosExpanded}
                onOpenChange={setContratosExpanded}
              >
                <CollapsibleTrigger asChild>
                  <Button
                    variant="ghost"
                    className="h-auto w-full cursor-pointer justify-between p-0 hover:bg-transparent"
                  >
                    <div className="flex items-center gap-2">
                      <Hash className="text-muted-foreground h-4 w-4" />
                      <Label className="cursor-pointer text-sm font-medium">
                        Quantidade de Contratos Ativos
                      </Label>
                    </div>
                    {contratosExpanded ? (
                      <ChevronDown className="text-muted-foreground h-4 w-4" />
                    ) : (
                      <ChevronRight className="text-muted-foreground h-4 w-4" />
                    )}
                  </Button>
                </CollapsibleTrigger>
                <CollapsibleContent className="mt-3 space-y-3">
                  <div className="ml-6 grid grid-cols-2 gap-3">
                    <div className="space-y-2">
                      <Label
                        htmlFor="contratos-minimo"
                        className="text-muted-foreground text-xs"
                      >
                        Mínimo
                      </Label>
                      <Input
                        id="contratos-minimo"
                        type="number"
                        placeholder="0"
                        value={filtrosLocais.contratosMinimo ?? ''}
                        onChange={(e) => {
                          const valor = e.target.value
                          setFiltrosLocais((prev) => {
                            if (valor === '') {
                              const {
                                contratosMinimo: _contratosMinimo,
                                ...rest
                              } = prev
                              return rest as FiltrosFornecedorApi
                            }
                            return { ...prev, contratosMinimo: Number(valor) }
                          })
                        }}
                        className="h-9"
                      />
                    </div>
                    <div className="space-y-2">
                      <Label
                        htmlFor="contratos-maximo"
                        className="text-muted-foreground text-xs"
                      >
                        Máximo
                      </Label>
                      <Input
                        id="contratos-maximo"
                        type="number"
                        placeholder="0"
                        value={filtrosLocais.contratosMaximo ?? ''}
                        onChange={(e) => {
                          const valor = e.target.value
                          setFiltrosLocais((prev) => {
                            if (valor === '') {
                              const {
                                contratosMaximo: _contratosMaximo,
                                ...rest
                              } = prev
                              return rest as FiltrosFornecedorApi
                            }
                            return { ...prev, contratosMaximo: Number(valor) }
                          })
                        }}
                        className="h-9"
                      />
                    </div>
                  </div>
                </CollapsibleContent>
              </Collapsible>
            </motion.div>
          </DropdownMenuContent>
        </DropdownMenu>
      </motion.div>

      {/* Active Filters Display */}
      <AnimatePresence>
        {filtrosAtivosCount > 0 && (
          <motion.div
            initial={{ opacity: 0, scale: 0.8 }}
            animate={{ opacity: 1, scale: 1 }}
            exit={{ opacity: 0, scale: 0.8 }}
            className="flex items-center gap-2"
          >
            <span className="text-muted-foreground text-sm">
              {filtrosAtivosCount} filtro{filtrosAtivosCount > 1 ? 's' : ''}{' '}
              ativo
              {filtrosAtivosCount > 1 ? 's' : ''}
            </span>
          </motion.div>
        )}
      </AnimatePresence>
    </div>
  )
}<|MERGE_RESOLUTION|>--- conflicted
+++ resolved
@@ -118,13 +118,8 @@
   onFiltrosChange,
   filtrosAtivos,
   isLoading = false,
-<<<<<<< HEAD
-  totalResultados
-}: SearchAndFiltersFornecedoresProps) {
-=======
   totalResultados,
 }: SearchAndFiltersFornecedoresProps) => {
->>>>>>> 1c9c1ac0
   const [isFilterOpen, setIsFilterOpen] = useState(false)
   const inputRef = useRef<HTMLInputElement>(null)
 
@@ -148,12 +143,8 @@
 
   // Estado para mostrar loading durante debounce
   // Só mostra loading se tiver 3+ caracteres e ainda não terminou o debounce
-<<<<<<< HEAD
-  const isSearching = termoPesquisaLocal !== termoPesquisaDebounced &&
-=======
   const isSearching =
     termoPesquisaLocal !== termoPesquisaDebounced &&
->>>>>>> 1c9c1ac0
     termoPesquisaLocal.trim() !== '' &&
     termoPesquisaLocal.trim().length >= 3
 
@@ -229,11 +220,7 @@
     setTermoPesquisaLocal('')
 
     // Remove cnpj e razaoSocial dos filtros locais
-<<<<<<< HEAD
-    setFiltrosLocais(prev => {
-=======
     setFiltrosLocais((prev) => {
->>>>>>> 1c9c1ac0
       const filtrosSemPesquisa = { ...prev }
       delete filtrosSemPesquisa.cnpj
       delete filtrosSemPesquisa.razaoSocial
@@ -242,15 +229,6 @@
 
     const filtrosParaEnviar = {
       pagina: 1,
-<<<<<<< HEAD
-      tamanhoPagina: filtrosLocais.tamanhoPagina || 10,
-      // Preserva outros filtros ativos
-      ...(filtrosLocais.status && { status: filtrosLocais.status }),
-      ...(filtrosLocais.valorMinimo && { valorMinimo: filtrosLocais.valorMinimo }),
-      ...(filtrosLocais.valorMaximo && { valorMaximo: filtrosLocais.valorMaximo }),
-      ...(filtrosLocais.contratosMinimo && { contratosMinimo: filtrosLocais.contratosMinimo }),
-      ...(filtrosLocais.contratosMaximo && { contratosMaximo: filtrosLocais.contratosMaximo }),
-=======
       tamanhoPagina: filtrosLocais.tamanhoPagina ?? 10,
       // Preserva outros filtros ativos
       ...(filtrosLocais.status !== undefined && {
@@ -268,7 +246,6 @@
       ...(filtrosLocais.contratosMaximo !== undefined && {
         contratosMaximo: filtrosLocais.contratosMaximo,
       }),
->>>>>>> 1c9c1ac0
       cnpj: undefined,
       razaoSocial: undefined,
     }
@@ -314,18 +291,12 @@
   useEffect(() => {
     // Se há termo de pesquisa e o input não está focado, restaura o foco
     // Isso evita perda de foco durante re-renders causados por atualizações da API
-<<<<<<< HEAD
-    if (termoPesquisaLocal.length > 0 &&
-        document.activeElement !== inputRef.current &&
-        !isFilterOpen) { // Não restaurar foco se dropdown de filtros estiver aberto
-=======
     if (
       termoPesquisaLocal.length > 0 &&
       document.activeElement !== inputRef.current &&
       !isFilterOpen
     ) {
       // Não restaurar foco se dropdown de filtros estiver aberto
->>>>>>> 1c9c1ac0
       // Usar requestAnimationFrame para garantir que o foco seja restaurado após o render
       requestAnimationFrame(() => {
         inputRef.current?.focus()
@@ -340,11 +311,7 @@
     >
       {/* Search Bar */}
       <motion.div
-<<<<<<< HEAD
-        className="relative max-w-md flex-1 min-h-[44px]"
-=======
         className="relative min-h-[44px] max-w-md flex-1"
->>>>>>> 1c9c1ac0
         initial={{ opacity: 0, y: -10 }}
         animate={{ opacity: 1, y: 0 }}
         transition={{ duration: 0.3 }}
@@ -397,23 +364,6 @@
 
         {/* Mensagem informativa quando digitar menos de 3 caracteres - Posicionamento absoluto */}
         <AnimatePresence>
-<<<<<<< HEAD
-          {termoPesquisaLocal.trim().length > 0 && termoPesquisaLocal.trim().length < 3 && (
-            <motion.div
-              id="search-hint"
-              role="status"
-              aria-live="polite"
-              initial={{ opacity: 0, y: -5 }}
-              animate={{ opacity: 1, y: 0 }}
-              exit={{ opacity: 0, y: -5 }}
-              transition={{ duration: 0.2 }}
-              className="absolute top-full left-0 mt-1 flex items-center gap-2 text-muted-foreground text-sm bg-background/95 backdrop-blur-sm px-3 py-2 rounded-md border shadow-sm z-10"
-            >
-              <Info className="h-4 w-4 flex-shrink-0" />
-              <span>Digite pelo menos 3 caracteres para buscar</span>
-            </motion.div>
-          )}
-=======
           {termoPesquisaLocal.trim().length > 0 &&
             termoPesquisaLocal.trim().length < 3 && (
               <motion.div
@@ -430,28 +380,10 @@
                 <span>Digite pelo menos 3 caracteres para buscar</span>
               </motion.div>
             )}
->>>>>>> 1c9c1ac0
         </AnimatePresence>
 
         {/* Contador de resultados - Posicionamento absoluto */}
         <AnimatePresence>
-<<<<<<< HEAD
-          {termoPesquisaLocal.trim().length >= 3 && totalResultados !== undefined && !isSearching && (
-            <motion.div
-              role="status"
-              aria-live="polite"
-              initial={{ opacity: 0, y: -5 }}
-              animate={{ opacity: 1, y: 0 }}
-              exit={{ opacity: 0, y: -5 }}
-              transition={{ duration: 0.2 }}
-              className="absolute top-full left-0 mt-1 z-10"
-            >
-              <Badge variant="secondary" className="text-xs shadow-sm">
-                {totalResultados} {totalResultados === 1 ? 'fornecedor encontrado' : 'fornecedores encontrados'}
-              </Badge>
-            </motion.div>
-          )}
-=======
           {termoPesquisaLocal.trim().length >= 3 &&
             totalResultados !== undefined &&
             !isSearching && (
@@ -472,7 +404,6 @@
                 </Badge>
               </motion.div>
             )}
->>>>>>> 1c9c1ac0
         </AnimatePresence>
       </motion.div>
 
