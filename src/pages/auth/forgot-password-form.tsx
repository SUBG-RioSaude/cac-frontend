--- conflicted
+++ resolved
@@ -31,7 +31,6 @@
     }
   }, [estaAutenticado, navigate])
 
-<<<<<<< HEAD
   // Pré-preenche email se veio da tela de senha expirada
   useEffect(() => {
     const emailArmazenado = sessionStorage.getItem('auth_email')
@@ -40,8 +39,6 @@
     }
   }, [])
 
-=======
->>>>>>> 1c9c1ac0
   const validarEmail = (emailValue: string): boolean => {
     const regexEmail = /^[^\s@]+@[^\s@]+\.[^\s@]+$/
     return regexEmail.test(emailValue)
@@ -62,16 +59,11 @@
       const resultadoSucesso = await esqueciSenha(email)
 
       if (resultadoSucesso) {
-<<<<<<< HEAD
         // Mantém contexto se veio de senha expirada, senão define como password_recovery
         const contextoAtual = sessionStorage.getItem('auth_context')
         if (contextoAtual !== 'password_expired') {
           sessionStorage.setItem('auth_context', 'password_recovery')
         }
-=======
-        // Armazenar contexto de recuperação para diferenciá-lo do login 2FA
-        sessionStorage.setItem('auth_context', 'password_recovery')
->>>>>>> 1c9c1ac0
         sessionStorage.setItem('auth_email', email)
 
         // Redirecionar imediatamente para a tela de verificação
