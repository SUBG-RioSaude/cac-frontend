--- conflicted
+++ resolved
@@ -20,11 +20,7 @@
   const [podeReenviar, setPodeReenviar] = useState(false)
   const [codigoExpirado, setCodigoExpirado] = useState(false)
   const [indiceFocado, setIndiceFocado] = useState<number | null>(null)
-<<<<<<< HEAD
   const [contexto, setContexto] = useState<'login' | 'password_recovery' | 'password_expired'>(
-=======
-  const [contexto, setContexto] = useState<'login' | 'password_recovery'>(
->>>>>>> 1c9c1ac0
     'login',
   )
   const inputRefs = useRef<(HTMLInputElement | null)[]>([])
@@ -38,11 +34,7 @@
     const emailArmazenado = sessionStorage.getItem('auth_email')
     const contextoAuthRaw = sessionStorage.getItem('auth_context')
     const contextoAuth =
-<<<<<<< HEAD
       contextoAuthRaw === 'login' || contextoAuthRaw === 'password_recovery' || contextoAuthRaw === 'password_expired'
-=======
-      contextoAuthRaw === 'login' || contextoAuthRaw === 'password_recovery'
->>>>>>> 1c9c1ac0
         ? contextoAuthRaw
         : 'login'
 
@@ -305,21 +297,15 @@
                 <motion.h1 className="text-2xl font-bold text-gray-900">
                   {contexto === 'password_recovery'
                     ? 'Verificar Código de Recuperação'
-<<<<<<< HEAD
                     : contexto === 'password_expired'
                     ? 'Senha Expirada - Verificar Identidade'
-=======
->>>>>>> 1c9c1ac0
                     : 'Verificação de Segurança'}
                 </motion.h1>
                 <motion.p className="text-sm text-gray-600">
                   {contexto === 'password_recovery'
                     ? 'Digite o código de recuperação enviado para'
-<<<<<<< HEAD
                     : contexto === 'password_expired'
                     ? 'Sua senha expirou. Digite o código enviado para'
-=======
->>>>>>> 1c9c1ac0
                     : 'Enviamos um código de 6 dígitos para'}
                   <br />
                   <span className="font-medium">{email}</span>
